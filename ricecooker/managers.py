--- conflicted
+++ resolved
@@ -235,11 +235,7 @@
                 if default_ext is not None:
                     extension = default_ext
                 else:
-<<<<<<< HEAD
-                    raise FileNotFoundError("No extension found: {}".format(path))
-=======
                     raise IOError("No extension found: {}".format(path))
->>>>>>> d018c205
 
             filename = '{0}.{ext}'.format(hash.hexdigest(), ext=extension)
 
@@ -519,12 +515,9 @@
         """
         if config.VERBOSE:
             sys.stderr.write("\n{indent}Processing {title} ({kind})".format(indent="   " * indent, title=current_node.title, kind=current_node.__class__.__name__))
-<<<<<<< HEAD
-=======
         # if the current node has no children, no need to continue
         if not current_node.children:
             return
->>>>>>> d018c205
         payload = {
             'root_id': root_id,
             'content_data': [child.to_dict() for child in current_node.children]
