--- conflicted
+++ resolved
@@ -6,18 +6,12 @@
 from . import config
 from .classes import nodes, questions
 from requests.exceptions import HTTPError
-<<<<<<< HEAD
-from ricecooker.managers.downloader import DownloadManager
-from ricecooker.managers.progress import RestoreManager, Status
-from ricecooker.managers.tree import ChannelManager
-=======
->>>>>>> 593c8804
+from .managers.downloader import DownloadManager
+from .managers.progress import RestoreManager, Status
+from .managers.tree import ChannelManager
 from importlib.machinery import SourceFileLoader
-from .managers import ChannelManager, RestoreManager, Status
-
-<<<<<<< HEAD
-def uploadchannel(path, verbose=False, update=False, resume=False, reset=False, step=Status.LAST.name, token="#", prompt=False, publish=False, warnings=False, compress=False, **kwargs):
-=======
+
+
 # Fix to support Python 2.x.
 # http://stackoverflow.com/questions/954834/how-do-i-use-raw-input-in-python-3
 try:
@@ -26,7 +20,6 @@
     pass
 
 def uploadchannel(path, verbose=False, update=False, resume=False, reset=False, step=Status.LAST.name, token="#", prompt=False, publish=False, warnings=False, **kwargs):
->>>>>>> 593c8804
     """ uploadchannel: Upload channel to Kolibri Studio server
         Args:
             path (str): path to file containing construct_channel method
@@ -48,10 +41,6 @@
     config.WARNING = warnings
     config.TOKEN = token
     config.UPDATE = update
-<<<<<<< HEAD
-    config.COMPRESS = compress
-=======
->>>>>>> 593c8804
 
     # Get domain to upload to
     config.init_file_mapping_store()
