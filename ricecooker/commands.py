import os
import sys
import requests
import json
import webbrowser
from . import config
from .classes import nodes, questions
from requests.exceptions import HTTPError
<<<<<<< HEAD
from ricecooker.managers import ChannelManager, RestoreManager, Status
from importlib.machinery import SourceFileLoader

def uploadchannel(path, verbose=False, update=False, resume=False, reset=False, step=Status.LAST.name, token="#", prompt=False, publish=False, warnings=False, **kwargs):
    """ uploadchannel: Upload channel to Kolibri Studio server
        Args:
            path (str): path to file containing construct_channel method
=======
from .managers import ChannelManager, RestoreManager, Status

# Fix to support Python 2.x.
# http://stackoverflow.com/questions/954834/how-do-i-use-raw-input-in-python-3
try:
    input = raw_input
except NameError:
    pass

def uploadchannel(path, debug, verbose=False, update=False, resume=False, reset=False, step=Status.LAST.name, token="#", prompt=False, publish=False, warnings=False, **kwargs):
    """ uploadchannel: Upload channel to Kolibri Studio server
        Args:
            path (str): path to file containing construct_channel method
            debug (bool): determine which domain to upload to
>>>>>>> d018c205
            verbose (bool): indicates whether to print process (optional)
            update (bool): indicates whether to re-download files (optional)
            resume (bool): indicates whether to resume last session automatically (optional)
            step (str): step to resume process from (optional)
            reset (bool): indicates whether to start session from beginning automatically (optional)
            token (str): authorization token (optional)
            prompt (bool): indicates whether to prompt user to open channel when done (optional)
            publish (bool): indicates whether to automatically publish channel (optional)
            warnings (bool): indicates whether to print out warnings (optional)
            kwargs (dict): keyword arguments to pass to sushi chef (optional)
        Returns: (str) link to access newly created channel
    """

    # Set configuration settings
    config.VERBOSE = verbose
    config.WARNING = warnings
    config.TOKEN = token
    config.UPDATE = update
<<<<<<< HEAD
=======
    if debug:
      config.DOMAIN = config.DEBUG_DOMAIN
      config.FILE_STORE_LOCATION = config.DEBUG_FILE_STORE_LOCATION
>>>>>>> d018c205

    # Get domain to upload to
    config.init_file_mapping_store()

    # Authenticate user
    if config.TOKEN != "#":
        if os.path.isfile(config.TOKEN):
            with open(config.TOKEN, 'r') as fobj:
                config.TOKEN = fobj.read()
        try:
            response = requests.post(config.authentication_url(), headers={"Authorization": "Token {0}".format(config.TOKEN)})
            response.raise_for_status()
            user=json.loads(response._content.decode("utf-8"))
            if config.VERBOSE:
                sys.stderr.write("\nLogged in with username {0}".format(user['username']))
        except HTTPError:
            sys.stderr.write("\nInvalid token: Credentials not found")
            sys.exit()
    else:
<<<<<<< HEAD
        config.TOKEN = prompt_token(domain)

    if config.VERBOSE:
        sys.stderr.write("\n\n***** Starting channel build process *****")
=======
        config.TOKEN = prompt_token(config.DOMAIN)

    if config.VERBOSE:
        sys.stderr.write("\n\n***** Starting channel build process *****\n\n")
>>>>>>> d018c205

    # Set up progress tracker
    progress_manager = RestoreManager()
    if (reset or not progress_manager.check_for_session()) and step.upper() != Status.DONE.name:
        progress_manager.init_session()
    else:
        if resume or prompt_resume():
            if config.VERBOSE:
                sys.stderr.write("\nResuming your last session...")
            step = Status.LAST.name if step is None else step
            progress_manager = progress_manager.load_progress(step.upper())
        else:
            progress_manager.init_session()

    # Construct channel if it hasn't been constructed already
    if progress_manager.get_status_val() <= Status.CONSTRUCT_CHANNEL.value:
        channel = run_construct_channel(path, progress_manager, kwargs)
    else:
        channel = progress_manager.channel

    # Set initial tree if it hasn't been set already
    if progress_manager.get_status_val() <= Status.CREATE_TREE.value:
        tree = create_initial_tree(channel, progress_manager, config.get_file_store())
    else:
        tree = progress_manager.tree

    # Download files if they haven't been downloaded already
    if progress_manager.get_status_val() <= Status.DOWNLOAD_FILES.value:
        process_tree_files(tree, progress_manager)
    else:
        tree.downloader.files = progress_manager.files_downloaded
        tree.downloader.failed_files = progress_manager.files_failed
        tree.downloader._file_mapping = progress_manager.file_mapping

    # Get file diff if it hasn't been generated already
    if progress_manager.get_status_val() <= Status.GET_FILE_DIFF.value:
        file_diff = get_file_diff(tree, progress_manager)
    else:
        file_diff = progress_manager.file_diff

    # Set which files have already been uploaded
    tree.uploaded_files = progress_manager.files_uploaded

    # Upload files if they haven't been uploaded already
    if progress_manager.get_status_val() <= Status.UPLOADING_FILES.value:
        upload_files(tree, file_diff, progress_manager)

    # Create channel on Kolibri Studio if it hasn't been created already
    if progress_manager.get_status_val() <= Status.UPLOAD_CHANNEL.value:
        channel_id, channel_link = create_tree(tree, progress_manager)
    else:
        channel_link = progress_manager.channel_link
        channel_id = progress_manager.channel_id

    # Publish tree if flag is set to True
    if publish and progress_manager.get_status_val() <= Status.PUBLISH_CHANNEL.value:
        publish_tree(tree, progress_manager, channel_id)

    # Open link on web browser (if specified) and return new link
    sys.stderr.write("\n\nDONE: Channel created at {0}\n".format(channel_link))
    if prompt:
        prompt_open(channel_link)
    progress_manager.set_done()
    return channel_link

def prompt_token(domain):
    """ prompt_token: Prompt user to enter authentication token
        Args: domain (str): domain to authenticate user
        Returns: Authenticated response
    """
<<<<<<< HEAD
    token = input("\nEnter authentication token ('q' to quit):").lower()
=======
    token ("\nEnter authentication token ('q' to quit):").lower()
>>>>>>> d018c205
    if token == 'q':
        sys.exit()
    else:
        try:
            response = requests.post(config.authentication_url(), headers={"Authorization": "Token {0}".format(token)})
            response.raise_for_status()
            return token
        except HTTPError:
            sys.stderr.write("\nInvalid token. Please login to {0}/settings/tokens to retrieve your authorization token.".format(domain))
            prompt_token(domain)

def prompt_resume():
    """ prompt_resume: Prompt user to resume last session if one exists
        Args: None
        Returns: None
    """
    openNow = input("\nPrevious session detected. Would you like to resume your previous session? [y/n]:").lower()
    if openNow.startswith("y"):
        return True
    elif openNow.startswith("n"):
        return False
    else:
        return prompt_resume()

def run_construct_channel(path, progress_manager, kwargs):
    """ run_construct_channel: Run sushi chef's construct_channel method
        Args:
            path (str): path to sushi chef file
            progress_manager (RestoreManager): manager to keep track of progress
            kwargs (dict): additional keyword arguments
        Returns: channel created from contruct_channel method
    """
    # Read in file to access create_channel method
    mod = SourceFileLoader("mod", path).load_module()

    # Create channel (using method from imported file)
    if config.VERBOSE:
        sys.stderr.write("\nConstructing channel... ")
<<<<<<< HEAD
    channel = mod.construct_channel(**kwargs)
=======
    channel = construct_channel(**kwargs)
>>>>>>> d018c205
    progress_manager.set_channel(channel)
    return channel

def create_initial_tree(channel, progress_manager, file_store):
    """ create_initial_tree: Create initial tree structure
        Args:
            channel (Channel): channel to construct
            progress_manager (RestoreManager): manager to keep track of progress
            file_store (str): path to list of files that have been downloaded
        Returns: tree manager to run rest of steps
    """
    # Create channel manager with channel data
    if config.VERBOSE:
        sys.stderr.write("\n   Setting up initial channel structure... ")
    tree = ChannelManager(channel, file_store)
    if config.VERBOSE:
        sys.stderr.write("DONE")

    # Create channel manager with channel data
    if config.VERBOSE:
        sys.stderr.write("\n   Setting up node relationships... ")
    tree.set_relationship(channel)
    if config.VERBOSE:
        sys.stderr.write("DONE")

    # Make sure channel structure is valid
    if config.VERBOSE:
        sys.stderr.write("\n   Validating channel structure...")
        channel.print_tree()
    tree.validate()
    if config.VERBOSE:
        sys.stderr.write("\n   Tree is valid\n")
    progress_manager.set_tree(tree)
    return tree

def process_tree_files(tree, progress_manager):
    """ process_tree_files: Download files from nodes
        Args:
            tree (ChannelManager): manager to handle communication to Kolibri Studio
            progress_manager (RestoreManager): manager to keep track of progress
        Returns: None
    """
    # Fill in values necessary for next steps
    if config.VERBOSE:
        sys.stderr.write("\nProcessing content...")
    tree.process_tree(tree.channel)
    tree.check_for_files_failed()
    config.set_file_store(tree.downloader.file_store)
    if config.VERBOSE:
        sys.stderr.write("\n")
    progress_manager.set_files(tree.downloader.get_files(), tree.downloader.get_file_mapping(), tree.downloader.failed_files)

def get_file_diff(tree, progress_manager):
    """ get_file_diff: Download files from nodes
        Args:
            tree (ChannelManager): manager to handle communication to Kolibri Studio
            progress_manager (RestoreManager): manager to keep track of progress
        Returns: list of files that are not on Kolibri Studio
    """
    # Determine which files have not yet been uploaded to the CC server
    if config.VERBOSE:
        sys.stderr.write("\nChecking if files exist on Kolibri Studio...")
    file_diff = tree.get_file_diff()
    if config.VERBOSE:
        sys.stderr.write("\n")
    progress_manager.set_diff(file_diff)
    return file_diff

def upload_files(tree, file_diff, progress_manager):
    """ upload_files: Upload files to Kolibri Studio
        Args:
            tree (ChannelManager): manager to handle communication to Kolibri Studio
            file_diff ([str]): list of files to upload
            progress_manager (RestoreManager): manager to keep track of progress
        Returns: None
    """
    # Upload new files to CC
    tree.upload_files(file_diff, progress_manager)
    if config.VERBOSE:
        sys.stderr.write("\n")
    progress_manager.set_uploaded(file_diff)

def create_tree(tree, progress_manager):
    """ create_tree: Upload tree to Kolibri Studio
        Args:
            tree (ChannelManager): manager to handle communication to Kolibri Studio
            progress_manager (RestoreManager): manager to keep track of progress
        Returns: channel id of created channel and link to channel
    """
    # Create tree
    if config.VERBOSE:
        sys.stderr.write("\nCreating tree on Kolibri Studio...")
    channel_id, channel_link = tree.upload_tree()
    progress_manager.set_channel_created(channel_link, channel_id)
    return channel_id, channel_link

def prompt_open(channel_link):
    """ prompt_open: Prompt user to open web browser
        Args:
            channel_link (str): url of uploaded channel
        Returns: None
    """
    openNow = input("\nWould you like to open your channel now? [y/n]:").lower()
    if openNow.startswith("y"):
        sys.stderr.write("\nOpening channel... ")
        webbrowser.open_new_tab(channel_link)
        if config.VERBOSE:
            sys.stderr.write("DONE")
    elif openNow.startswith("n"):
        return
    else:
        prompt_open(channel_link)

def publish_tree(tree, progress_manager, channel_id):
    """ publish_tree: Publish tree to Kolibri
        Args:
            tree (ChannelManager): manager to handle communication to Kolibri Studio
            progress_manager (RestoreManager): manager to keep track of progress
            channel_id (str): id of channel to publish
        Returns: None
    """
    if config.VERBOSE:
        sys.stderr.write("\nPublishing tree to Kolibri... ")
    tree.publish(channel_id)
    if config.VERBOSE:
        sys.stderr.write("DONE")
    progress_manager.set_published()<|MERGE_RESOLUTION|>--- conflicted
+++ resolved
@@ -6,15 +6,7 @@
 from . import config
 from .classes import nodes, questions
 from requests.exceptions import HTTPError
-<<<<<<< HEAD
-from ricecooker.managers import ChannelManager, RestoreManager, Status
 from importlib.machinery import SourceFileLoader
-
-def uploadchannel(path, verbose=False, update=False, resume=False, reset=False, step=Status.LAST.name, token="#", prompt=False, publish=False, warnings=False, **kwargs):
-    """ uploadchannel: Upload channel to Kolibri Studio server
-        Args:
-            path (str): path to file containing construct_channel method
-=======
 from .managers import ChannelManager, RestoreManager, Status
 
 # Fix to support Python 2.x.
@@ -24,12 +16,10 @@
 except NameError:
     pass
 
-def uploadchannel(path, debug, verbose=False, update=False, resume=False, reset=False, step=Status.LAST.name, token="#", prompt=False, publish=False, warnings=False, **kwargs):
+def uploadchannel(path, verbose=False, update=False, resume=False, reset=False, step=Status.LAST.name, token="#", prompt=False, publish=False, warnings=False, **kwargs):
     """ uploadchannel: Upload channel to Kolibri Studio server
         Args:
             path (str): path to file containing construct_channel method
-            debug (bool): determine which domain to upload to
->>>>>>> d018c205
             verbose (bool): indicates whether to print process (optional)
             update (bool): indicates whether to re-download files (optional)
             resume (bool): indicates whether to resume last session automatically (optional)
@@ -48,12 +38,6 @@
     config.WARNING = warnings
     config.TOKEN = token
     config.UPDATE = update
-<<<<<<< HEAD
-=======
-    if debug:
-      config.DOMAIN = config.DEBUG_DOMAIN
-      config.FILE_STORE_LOCATION = config.DEBUG_FILE_STORE_LOCATION
->>>>>>> d018c205
 
     # Get domain to upload to
     config.init_file_mapping_store()
@@ -73,17 +57,10 @@
             sys.stderr.write("\nInvalid token: Credentials not found")
             sys.exit()
     else:
-<<<<<<< HEAD
-        config.TOKEN = prompt_token(domain)
-
-    if config.VERBOSE:
-        sys.stderr.write("\n\n***** Starting channel build process *****")
-=======
         config.TOKEN = prompt_token(config.DOMAIN)
 
     if config.VERBOSE:
         sys.stderr.write("\n\n***** Starting channel build process *****\n\n")
->>>>>>> d018c205
 
     # Set up progress tracker
     progress_manager = RestoreManager()
@@ -154,11 +131,7 @@
         Args: domain (str): domain to authenticate user
         Returns: Authenticated response
     """
-<<<<<<< HEAD
     token = input("\nEnter authentication token ('q' to quit):").lower()
-=======
-    token ("\nEnter authentication token ('q' to quit):").lower()
->>>>>>> d018c205
     if token == 'q':
         sys.exit()
     else:
@@ -197,11 +170,7 @@
     # Create channel (using method from imported file)
     if config.VERBOSE:
         sys.stderr.write("\nConstructing channel... ")
-<<<<<<< HEAD
     channel = mod.construct_channel(**kwargs)
-=======
-    channel = construct_channel(**kwargs)
->>>>>>> d018c205
     progress_manager.set_channel(channel)
     return channel
 
