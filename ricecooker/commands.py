--- conflicted
+++ resolved
@@ -8,11 +8,8 @@
 from requests.exceptions import HTTPError
 from ricecooker.managers import ChannelManager, RestoreManager, Status
 
-<<<<<<< HEAD
-def uploadchannel(path, debug, verbose=False, resume=False, reset=False, step=None, token="#", **kwargs):
-=======
-def uploadchannel(path, debug, verbose=False, update=False, resume=False, reset=False, step=Status.LAST.name, **kwargs):
->>>>>>> 699740c9
+def uploadchannel(path, debug, verbose=False, update=False, resume=False, reset=False, step=Status.LAST.name, token="#", **kwargs):
+
     """ uploadchannel: Upload channel to Kolibri Studio server
         Args:
             path (str): path to file containing channel data
@@ -24,6 +21,8 @@
     domain = config.PRODUCTION_DOMAIN
     if debug:
       domain = config.DEBUG_DOMAIN
+
+    config.init_file_mapping_store(debug)
 
     if os.path.isfile(token):
         with open(token, 'rb') as t:
@@ -68,7 +67,7 @@
 
     # Set initial tree if it hasn't been set already
     if progress_manager.get_status_val() <= Status.CREATE_TREE.value:
-        tree = create_initial_tree(channel, domain, verbose, progress_manager)
+        tree = create_initial_tree(channel, domain, verbose, update, progress_manager, config.get_file_store(debug))
     else:
         tree = progress_manager.tree
 
@@ -90,13 +89,8 @@
     tree.uploaded_files = progress_manager.files_uploaded
 
     # Upload files if they haven't been uploaded already
-<<<<<<< HEAD
-    if progress_manager.get_status_val() <= Status.START_UPLOAD.value:
+    if progress_manager.get_status_val() <= Status.UPLOADING_FILES.value:
         upload_files(tree, file_diff, verbose, progress_manager, token)
-=======
-    if progress_manager.get_status_val() <= Status.UPLOADING_FILES.value:
-        upload_files(tree, file_diff, verbose, progress_manager)
->>>>>>> 699740c9
 
     # Create channel on Kolibri Studio if it hasn't been created already
     if progress_manager.get_status_val() <= Status.UPLOAD_CHANNEL.value:
@@ -147,12 +141,12 @@
     progress_manager.set_channel(channel)
     return channel
 
-def create_initial_tree(channel, domain, verbose, progress_manager):
+def create_initial_tree(channel, domain, verbose, update, progress_manager, file_store):
 
     # Create channel manager with channel data
     if verbose:
         print("Setting up initial channel structure...")
-    tree = ChannelManager(channel, domain, verbose)
+    tree = ChannelManager(channel, domain, file_store, verbose, update)
 
     # Create channel manager with channel data
     if verbose:
