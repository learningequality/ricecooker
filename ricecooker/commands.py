import os
import requests
import webbrowser
<<<<<<< HEAD
from ricecooker.config import STORAGE_DIRECTORY, authentication_url
from ricecooker.classes import nodes, questions
from ricecooker.managers import ChannelManager, RestoreManager, Status

def uploadchannel(path, domain, verbose=False, update=False, resume=False, reset=False, token=None, **kwargs):
=======
from ricecooker import config
from ricecooker.classes import nodes, questions
from ricecooker.managers import ChannelManager, RestoreManager, Status

def uploadchannel(path, debug, verbose=False, update=False, resume=False, reset=False, step=None, **kwargs):
>>>>>>> 8eea18e7
    """ uploadchannel: Upload channel to Kolibri Studio server
        Args:
            path (str): path to file containing channel data
            debug (bool): determine which domain to upload to
            verbose (bool): indicates whether to print process (optional)
        Returns: (str) link to access newly created channel
    """
<<<<<<< HEAD
    # if token:
    #     response = requests.post(authentication_url(domain), headers={"Authorization": "Token 9cab57ce6ee3b275afd7d1893f448a31da68f3a7"})
    #     response.raise_for_status()
    #     import pdb; pdb.set_trace()
=======

    domain = config.PRODUCTION_DOMAIN
    if debug:
      domain = config.DEBUG_DOMAIN
>>>>>>> 8eea18e7

    if verbose:
        print("\n\n***** Starting channel build process *****")

    # Set up progress tracker
    progress_manager = RestoreManager(debug)
    if reset or not progress_manager.check_for_session():
        progress_manager.init_session()
    else:
        if resume or prompt_resume():
            if verbose:
                print("Resuming your last session...")
            progress_manager = progress_manager.load_progress(step.upper())
        else:
            progress_manager.init_session()

    # Construct channel if it hasn't been constructed already
    if progress_manager.get_status_val() <= Status.CONSTRUCT_CHANNEL.value:
        channel = run_construct_channel(path, verbose, progress_manager, kwargs)
    else:
        channel = progress_manager.channel

    # Set initial tree if it hasn't been set already
    if progress_manager.get_status_val() <= Status.CREATE_TREE.value:
        tree = create_initial_tree(channel, domain, verbose, update, progress_manager)
    else:
        tree = progress_manager.tree

    # Download files if they haven't been downloaded already
    if progress_manager.get_status_val() <= Status.DOWNLOAD_FILES.value:
        process_tree_files(tree, verbose, progress_manager)
    else:
        tree.downloader.files = progress_manager.files_downloaded
        tree.downloader.failed_files = progress_manager.files_failed
        tree.downloader._file_mapping = progress_manager.file_mapping

    # Get file diff if it hasn't been generated already
    if progress_manager.get_status_val() <= Status.GET_FILE_DIFF.value:
        file_diff = get_file_diff(tree, verbose, progress_manager)
    else:
        file_diff = progress_manager.file_diff

    # Set which files have already been uploaded
    tree.uploaded_files = progress_manager.files_uploaded

    # Upload files if they haven't been uploaded already
    if progress_manager.get_status_val() <= Status.START_UPLOAD.value:
        upload_files(tree, file_diff, verbose, progress_manager)

    # Create channel on Kolibri Studio if it hasn't been created already
    if progress_manager.get_status_val() <= Status.UPLOAD_CHANNEL.value:
        channel_link = create_tree(tree, verbose, progress_manager)
    else:
        channel_link = progress_manager.channel_link

    # Open link on web browser (if specified) and return new link
    print("DONE: Channel created at {0}".format(channel_link))
    prompt_open(channel_link)
    progress_manager.set_done()
    return channel_link

def prompt_resume():
    """ prompt_resume: Prompt user to resume last session if one exists
        Args: None
        Returns: None
    """
    openNow = input("Previous session detected. Would you like to resume your previous session? [y/n]:").lower()
    if openNow.startswith("y"):
        return True
    elif openNow.startswith("n"):
        return False
    else:
        return prompt_resume()

def run_construct_channel(path, verbose, progress_manager, kwargs):
    # Read in file to access create_channel method
    exec(open(path).read(), globals())

    # Create channel (using method from imported file)
    if verbose:
        print("Constructing channel...")
    channel = construct_channel(**kwargs)
    progress_manager.set_channel(channel)
    return channel

def create_initial_tree(channel, domain, verbose, update, progress_manager):

    # Create channel manager with channel data
    if verbose:
        print("Setting up initial channel structure...")
    tree = ChannelManager(channel, domain, verbose, update)

    # Create channel manager with channel data
    if verbose:
        print("Setting up node relationships..")
    tree.set_relationship(channel)

    # Make sure channel structure is valid
    if verbose:
        print("Validating channel structure...")
        channel.print_tree()
    tree.validate()
    progress_manager.set_tree(tree)
    return tree

def process_tree_files(tree, verbose, progress_manager):
    # Fill in values necessary for next steps
    if verbose:
        print("Processing content...")
    tree.process_tree(tree.channel)
    tree.check_for_files_failed()
    progress_manager.set_files(tree.downloader.get_files(), tree.downloader.get_file_mapping(), tree.downloader.failed_files)

def get_file_diff(tree, verbose, progress_manager):
    # Determine which files have not yet been uploaded to the CC server
    if verbose:
        print("Getting file diff...")
    file_diff = tree.get_file_diff()
    progress_manager.set_diff(file_diff)
    return file_diff

def upload_files(tree, file_diff, verbose, progress_manager):
    # Upload new files to CC
    tree.upload_files(file_diff, progress_manager)
    progress_manager.set_uploaded(file_diff)

def create_tree(tree, verbose, progress_manager):
    # Create tree
    if verbose:
        print("Creating tree on the content curation server...")
    channel_link = tree.upload_tree()
    progress_manager.set_channel_created(channel_link)
    return channel_link

def prompt_open(channel_link):
    """ prompt_open: Prompt user to open web browser
        Args:
            channel_link (str): url of uploaded channel
        Returns: None
    """
    openNow = input("Would you like to open your channel now? [y/n]:").lower()
    if openNow.startswith("y"):
        print("Opening channel...")
        webbrowser.open_new_tab(channel_link)
    elif openNow.startswith("n"):
        return
    else:
        prompt_open(channel_link)<|MERGE_RESOLUTION|>--- conflicted
+++ resolved
@@ -1,19 +1,11 @@
 import os
 import requests
 import webbrowser
-<<<<<<< HEAD
-from ricecooker.config import STORAGE_DIRECTORY, authentication_url
-from ricecooker.classes import nodes, questions
-from ricecooker.managers import ChannelManager, RestoreManager, Status
-
-def uploadchannel(path, domain, verbose=False, update=False, resume=False, reset=False, token=None, **kwargs):
-=======
 from ricecooker import config
 from ricecooker.classes import nodes, questions
 from ricecooker.managers import ChannelManager, RestoreManager, Status
 
-def uploadchannel(path, debug, verbose=False, update=False, resume=False, reset=False, step=None, **kwargs):
->>>>>>> 8eea18e7
+def uploadchannel(path, debug, verbose=False, update=False, resume=False, reset=False, step=None,token=None, **kwargs):
     """ uploadchannel: Upload channel to Kolibri Studio server
         Args:
             path (str): path to file containing channel data
@@ -21,17 +13,15 @@
             verbose (bool): indicates whether to print process (optional)
         Returns: (str) link to access newly created channel
     """
-<<<<<<< HEAD
-    # if token:
-    #     response = requests.post(authentication_url(domain), headers={"Authorization": "Token 9cab57ce6ee3b275afd7d1893f448a31da68f3a7"})
-    #     response.raise_for_status()
-    #     import pdb; pdb.set_trace()
-=======
+    if token:
+        response = requests.post(config.authentication_url(domain), headers={"Authorization": "Token 9cab57ce6ee3b275afd7d1893f448a31da68f3a7"})
+        response.raise_for_status()
+        import pdb; pdb.set_trace()
 
     domain = config.PRODUCTION_DOMAIN
     if debug:
       domain = config.DEBUG_DOMAIN
->>>>>>> 8eea18e7
+
 
     if verbose:
         print("\n\n***** Starting channel build process *****")
