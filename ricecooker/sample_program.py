--- conflicted
+++ resolved
@@ -295,19 +295,11 @@
                         "answers": ["20", "25", "15"],
                         "hints": ["Takes roughly same amount of time to install kolibri on Windows machine", "Does this help?\n![](http://www.aroma-housewares.com/images/rice101/delay_timer_1.jpg)"],
                     },
-<<<<<<< HEAD
-                    # {
-                    #     "id": "ddddd",
-                    #     "type":exercises.PERSEUS_QUESTION,
-                    #     "item_data":SAMPLE_PERSEUS_2,
-                    # },
-=======
                     {
                         "id": "ddddd",
                         "type":exercises.PERSEUS_QUESTION,
                         "item_data":SAMPLE_PERSEUS,
                     },
->>>>>>> a45253c2
                 ],
             },
             {
