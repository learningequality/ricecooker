import os
from enum import Enum
from ricecooker.classes import nodes, questions, files
from ricecooker.classes.licenses import get_license
from ricecooker.exceptions import UnknownContentKindError, UnknownFileTypeError, UnknownQuestionTypeError, raise_for_invalid_channel
from le_utils.constants import content_kinds,file_formats, format_presets, licenses, exercises, languages
from pressurecooker.encodings import get_base64_encoding

class FileTypes(Enum):
    """ Enum containing all file types Ricecooker can have

        Steps:
            AUDIO_FILE: mp3 files
            THUMBNAIL: png, jpg, or jpeg files
            DOCUMENT_FILE: pdf files
    """
    AUDIO_FILE = 0
    THUMBNAIL = 1
    DOCUMENT_FILE = 2
    VIDEO_FILE = 3
    YOUTUBE_VIDEO_FILE = 4
    VECTORIZED_VIDEO_FILE = 5
    VIDEO_THUMBNAIL = 6
    YOUTUBE_VIDEO_THUMBNAIL_FILE = 7
    HTML_ZIP_FILE = 8
    SUBTITLE_FILE = 9
    TILED_THUMBNAIL_FILE = 10
    UNIVERSAL_SUBS_SUBTITLE_FILE = 11
    BASE64_FILE = 12
    WEB_VIDEO_FILE = 13


FILE_TYPE_MAPPING = {
    content_kinds.AUDIO : {
        file_formats.MP3 : FileTypes.AUDIO_FILE,
        file_formats.PNG : FileTypes.THUMBNAIL,
        file_formats.JPG : FileTypes.THUMBNAIL,
        file_formats.JPEG : FileTypes.THUMBNAIL,
    },
    content_kinds.DOCUMENT : {
        file_formats.PDF : FileTypes.DOCUMENT_FILE,
        file_formats.PNG : FileTypes.THUMBNAIL,
        file_formats.JPG : FileTypes.THUMBNAIL,
        file_formats.JPEG : FileTypes.THUMBNAIL,
    },
    content_kinds.HTML5 : {
        file_formats.HTML5 : FileTypes.HTML_ZIP_FILE,
        file_formats.PNG : FileTypes.THUMBNAIL,
        file_formats.JPG : FileTypes.THUMBNAIL,
        file_formats.JPEG : FileTypes.THUMBNAIL,
    },
    content_kinds.VIDEO : {
        file_formats.MP4 : FileTypes.VIDEO_FILE,
        file_formats.VTT : FileTypes.SUBTITLE_FILE,
        file_formats.PNG : FileTypes.THUMBNAIL,
        file_formats.JPG : FileTypes.THUMBNAIL,
        file_formats.JPEG : FileTypes.THUMBNAIL,
    },
    content_kinds.EXERCISE : {
        file_formats.PNG : FileTypes.THUMBNAIL,
        file_formats.JPG : FileTypes.THUMBNAIL,
        file_formats.JPEG : FileTypes.THUMBNAIL,
    },
}



def guess_file_type(kind, filepath=None, youtube_id=None, web_url=None, encoding=None):
    """ guess_file_class: determines what file the content is
        Args:
            filepath (str): filepath of file to check
        Returns: string indicating file's class
    """
    if youtube_id:
        return FileTypes.YOUTUBE_VIDEO_FILE
    elif web_url:
        return FileTypes.WEB_VIDEO_FILE
    elif encoding:
        return FileTypes.BASE64_FILE
    else:
        ext = os.path.splitext(filepath)[1][1:].lower()
        if kind in FILE_TYPE_MAPPING and ext in FILE_TYPE_MAPPING[kind]:
            return FILE_TYPE_MAPPING[kind][ext]
    return None

def guess_content_kind(path=None, web_video_data=None, questions=None):
    """ guess_content_kind: determines what kind the content is
        Args:
            files (str or list): files associated with content
        Returns: string indicating node's kind
    """
    # If there are any questions, return exercise
    if questions and len(questions) > 0:
        return content_kinds.EXERCISE

    # See if any files match a content kind
    if path:
        ext = path.rsplit('/', 1)[-1].split(".")[-1].lower()
        if ext in content_kinds.MAPPING:
            return content_kinds.MAPPING[ext]
        raise InvalidFormatException("Invalid file type: Allowed formats are {0}".format([key for key, value in content_kinds.MAPPING.items()]))
    elif web_video_data:
        return content_kinds.VIDEO
    else:
        return content_kinds.TOPIC

SAMPLE_PERSEUS = '{"answerArea":{"chi2Table":false,"periodicTable":false,"tTable":false,"zTable":false,"calculator":false},' + \
'"hints":[{"widgets":{},"images":{"web+graphie:C:/users/jordan/contentcuration-dump/0a0c0f1a1a40226d8d227a07dd143f8c08a4b8a5": {}},"content":"Hint #1","replace":false},{"widgets":{},"images":{},"content":"Hint #2","replace":false}],' +\
'"question":{"widgets":{"radio 1":{"type":"radio","alignment":"default","graded":true,"static":false,' +\
'"options":{"deselectEnabled":false,"multipleSelect":false,"choices":[{"correct":true,"content":"Yes"},{"correct":false,"content":"No"}],' +\
'"displayCount":null,"hasNoneOfTheAbove":false,"randomize":false,"onePerLine":true},"version":{"minor":0,"major":1}}},"images":{"web+graphie:C:/users/jordan/contentcuration-dump/0a0c0f1a1a40226d8d227a07dd143f8c08a4b8a5": {}},' +\
'"content":"Do you like rice?\\\"\\n\\n![](web+graphie:file:///C:/users/jordan/contentcuration-dump/0a0c0f1a1a40226d8d227a07dd143f8c08a4b8a5)\\n\\n[[\\u2603 radio 1]]"},"itemDataVersion":{"minor":1,"major":0}}'

SAMPLE_PERSEUS_2 = '{"hints":[{"replace":false,"content":"Numbers are equivalent when they are located at the same point on the number line.\\n\\nLet\'s ' +\
'see what fraction is at the same location as $\\\\tealD{\\\\dfrac48}$ on the number line.\\n","widgets":{},"images":{"web+graphie:file:///C:/Users/Jordan/contentcuration-dump/ddb3feb4c8e3740ca4f10c2ebad70b5797f60ebd":' +\
'{"width":460,"height":120}}},{"replace":false,"content":"![](web+graphie:file:///home/ralphie/Desktop/ka-sushi-chef-sw/build/a61/a61ac6f4038cb3e2c3bd6e69f6e75da10632a3d4\\n)\\n\\n $\\\\purpleC{\\\\dfrac24}$ is at the same location on the ' +\
'number line as  $\\\\tealD{\\\\dfrac48}$.\\n","widgets":{},"images":{}},{"replace":false,"content":" $\\\\purpleC{\\\\dfrac24}$ is equivalent to $\\\\tealD{\\\\dfrac48}$.\\n\\n![]( web+graphie:file:///home/ralphie/Desktop/ka-sushi-chef-sw/' +\
'build/e84/e84b6d5fa1410f002ef8f9446a999d4a09266edd)","widgets":{},"images":{"web+graphie:file:///home/ralphie/Desktop/ka-sushi-chef-sw/build/6a1/6a1bf04c8df3d217c846362e8902008d84d10ff4":{"width":460,"height":120}}}],"question":{"content"' +\
':"![](web+graphie:file:///home/ralphie/Desktop/ka-sushi-chef-sw/build/749/749d2d16db0cfc94e8685f3eb7302394448d8c8c)\\n\\n**Move the dot to a fraction equivalent to $\\\\tealD{\\\\dfrac48}$ on the number line.**\\n\\n\\n[[\\u2603 number-line ' +\
'1]]\\n","widgets":{"number-line 1":{"type":"number-line","static":false,"options":{"initialX":null,"labelRange":[null,null],"divisionRange":[null,null],"correctX":0.5,"labelStyle":"non-reduced","labelTicks":true,"snapDivisions":2,"correctRel":' +\
'"eq","static":false,"numDivisions":null,"range":[null,null],"tickStep":0.25},"graded":true,"version":{"minor":0,"major":0},"alignment":"default"}},"images":{}},"itemDataVersion":{"minor":1,"major":0},"answerArea":{"periodicTable":false,"zTable":' +\
'false,"chi2Table":false,"calculator":false,"tTable":false}}'

SAMPLE_TREE = [
    {
        "title": "Video Tests",
        "id": "abd116",
        "description": "Tests for different videos",
        "children": [
            {
                "title": "TEST COMPRESSION",
                "id": "6cafe7",
                "author": "Revision 3",
                "description": "Compression Test",
                "license": licenses.CC_BY_NC_SA,
                "files": [
                    {
                        "path": "C:/users/jordan/contentcuration-dump/high resolution.mp4",
                        "ffmpeg_settings": {"max_width": 480, "crf": 20},
                    }
                ],
                "thumbnail": "https://cdn.kastatic.org/googleusercontent/5QUfMdnHfeSlnm4mI-2T1cnyn7xLC8hL_Ye9sSVufVma8FLQOrJ55nCkeRG50jp6lNiY_aCvVEzMPqDmxR6ccncqfA"
            },
            {
                "title": "TEST SUBTITLES",
                "id": "7cafe6",
                "author": "Revision 3",
                "description": "Subtitle Test",
                "license": licenses.CC_BY_NC_SA,
                "files": [
                    {
                        "path": "https://ia600209.us.archive.org/27/items/RiceChef/Rice Chef.mp4",
                    },
                    {
                        "path": "C:/users/jordan/Videos/testfolder/captions.vtt",
                        "language": languages.getlang('en').code,
                    }
                    ,
                    {
                        "path": "C:/users/jordan/Videos/testfolder/captions.vtt",
                        "language": languages.getlang('es').code,
                    }
                ],
            },
            {
                "title": "TEST YOUTUBE",
                "id": "6cafe8",
                "description": "Youtube Test",
                "license": licenses.CC_BY_NC_SA,
                "files": [
                    {
                        "youtube_id": "kpCJyQ2usJ4",
                        "high_resolution": False,
                    }
                ],
            },
            {
                "title": "TEST VIMEO",
                "id": "6cafe9",
                "description": "Vimeo Test",
                "license": licenses.CC_BY_NC_SA,
                "files": [
                    {
                        "web_url": "https://vimeo.com/188609325",
                    }
                ],
            },
        ],
    },
    {
        "title": "Rice 101",
        "id": "abd115",
        "description": "Learn about how rice",
        "children": [
            {
                "title": "Rice Distribution",
                "id": "aaaa4d",
                "files": [
                    {
                        "path" : "https://ia801407.us.archive.org/21/items/ah_Rice/Rice.mp3",
                    },
                ],
                "thumbnail": "https://upload.wikimedia.org/wikipedia/commons/b/ba/Rice_grains_(IRRI)",
                "description": "Get online updates regarding world's leading long grain rice distributors, broken rice distributors, rice suppliers, parboiled rice exporter on our online B2B marketplace TradeBanq.",
                "license": licenses.PUBLIC_DOMAIN,
            },
            {
                "title": "Rice History",
                "id": "6ef99c",
                "description": "Discover the history of rice",
                "children": [
                    {
                        "title": "The History of Japanese Rice",
                        "id": "418799",
                        "author": "Sandra Lopez-Richter",
                        "license": licenses.CC_BY_NC_SA,
                        "files":[
                            {
                                "path" : "https://ia601301.us.archive.org/31/items/The_History_of_Japanese_Rice_Lopez-Richter/The_History_of_Japanese_Rice_Lopez-Richter.pdf",
                            },
                            {
                                "path" : "http://res.freestockphotos.biz/pictures/17/17321-a-bowl-of-rice-with-chopsticks-pv.jpg",
                            },
                        ],
                        "license": licenses.CC_BY,
                    },
                ]
            },
        ]
    },
    {
        "title": "Rice Cookers",
        "id": "d98752",
        "description": "Start cooking rice today!",
        "children": [
            {
                "title": "Rice Chef",
                "id": "6cafe2",
                "author": "Revision 3",
                "description": "Become a master rice cooker",
                "file": "https://ia600209.us.archive.org/27/items/RiceChef/Rice Chef.mp4",
                "license": licenses.CC_BY_NC_SA,
                "files": [
                    {
                        "path": "https://ia600209.us.archive.org/27/items/RiceChef/Rice Chef.mp4",
                    },
                    {
                        "encoding": "data:image/png;base64,iVBORw0KGgoAAAANSUhEUgAAABAAAAAQCAMAAAAoLQ9TAAAABGdBTUEAALGPC/xhBQAAAAFzUkdCAK7OHOkAAAAgY0hSTQAAeiYAAICEAAD6AAAAgOgAAHUwAADqYAAAOpgAABdwnLpRPAAAAmFQTFRF////wN/2I0FiNFFuAAAAxdvsN1RxV3KMnrPFFi9PAB1CVG+KXHaQI0NjttLrEjVchIF4AyNGZXB5V087UUw/EzBMpqWeb2thbmpgpqOceXVsERgfTWeADg8QCAEApKGZBAYIop+XCQkIhZ+2T2mEg5mtnK/AobPDkKO2YXqTAAAAJkBetMraZH2VprjIz9zm4enw7/T47fP3wc7ae5GnAAAAN1BsSmSApLfI1ODq2OHp5Orv8PL09vb38fb5wM/bbISbrL/PfZSpxNPgzdnj2+Pr5evw6+/z6e3w3ePp2OPsma2/ABM5Q197ABk4jKG1yNfjytfh1uDo3eXs4unv1t/nztrjqbzMTmmEXneRES1Ji6CzxtXixdPfztrk1N/n1+Dp1d/oz9vlxdPeq73NVG+KYnyUAAAddIuhwtPhvMzaxtTgytfiy9jjwtHewtHenbDCHT1fS2eCRV52qr7PvM3cucrYv87cv8/cvMzavc3bucvacoyl////ByE8WnKKscXWv9Hguszbu8zbvc7dtcnaiJqrcHZ4f4SHEh0nEitFTWZ+hJqumrDDm7HDj6W5dI2lYGJfmZeQl5SNAAAADRciAAATHjdSOVNsPlhyLklmKCYjW1lUlpOLlZKLFSAqWXSOBQAADA0NAAAAHh0bWlhSk5CIk5CIBAYJDRQbERcdDBAUBgkMAAAEDg4NAAAAHBsZWFZQkY6GAAAAAAAABQUEHBsZAAAAGxoYVlROko+GBAQDZ2RdAAAAGhkYcW9oAgICAAAAExMSDQwLjouDjYuDioiAiIV9hoN7VlRO////Z2DcYwAAAMR0Uk5TAAAAAAAAAAAAAAAAAAAAAAAAAAAAAAAAAAAAAAAAAAAAAAACRKrJyrZlBQECaNXCsKaqypMGAUDcu7Gpn5mf03gDo8+4saiipKq3xRMBH83Eu7OsqbG61DkDMdbFvrizsbK3wNs9Ax/VysS/vLq/zNwfArDhxMfExMXE3pMCMe7byMjIzd33ZgYGQtnz6+zooeJXBQMFD1yHejZ1+l8FBgEELlOR+GgFCQ0SGxoBGFKg+m0BBwEMR6v+hAEDM6nRASWURVuYQQ4AAAABYktHRACIBR1IAAAACXBIWXMAAAjLAAAIywGEuOmJAAABCklEQVQY02NgUGZUUVVT19DUYtBmYmZhYdBh1dXTNzA0MjYxZTFjAwqwm1tYWlnb2NrZO3A4cgIFGJycXVzd3D08vbx9uHyBAn7+AYFBwSEhoWHhEdyRQIGo6JjYuPiExKTklFSeNKBAekZmVnZObk5efkEhbxFQgK+4pLSsvKKyqrqGoZZfgIVBsK6+obGpuaW1rV2oQ1hEgKFTtKu7p7evf8LEI5PEJotLMEyZyjJt+oyZsxhmzzk6V3KeFIO01vwFMrJyCxctXrL02DL55QwsClorVq5avWbtuvUbNh7fpMjAwsKyWWvLFJatStu279h5YhdIAAJ2s+zZu+/kfoQAy4HNLAcPHQYA5YtSi+k2/WkAAAAldEVYdGRhdGU6Y3JlYXRlADIwMTMtMTAtMDRUMTk6Mzk6MjEtMDQ6MDAwU1uYAAAAJXRFWHRkYXRlOm1vZGlmeQAyMDEzLTEwLTA0VDE5OjM5OjIxLTA0OjAwQQ7jJAAAABl0RVh0U29mdHdhcmUAd3d3Lmlua3NjYXBlLm9yZ5vuPBoAAAAASUVORK5CYII=",
                    },
                ],
            },
            {
                "title": "Rice Exercise",
                "id": "6cafe3",
                "description": "Test how well you know your rice",
                "license": licenses.CC_BY_NC_SA,
                "mastery_model": exercises.M_OF_N,
                "files": [
                    {
                        "path": "http://www.publicdomainpictures.net/pictures/110000/nahled/bowl-of-rice.jpg",
                        # "language": languages.get("english")
                    }
                ],
                "questions": [
                    {
                        "id": "eeeee",
                        "question": "Which rice is your favorite? ![](data:image/png;base64,iVBORw0KGgoAAAANSUhEUgAAABAAAAAQCAMAAAAoLQ9TAAAABGdBTUEAALGPC/xhBQAAAAFzUkdCAK7OHOkAAAAgY0hSTQAAeiYAAICEAAD6AAAAgOgAAHUwAADqYAAAOpgAABdwnLpRPAAAAmFQTFRF////wN/2I0FiNFFuAAAAxdvsN1RxV3KMnrPFFi9PAB1CVG+KXHaQI0NjttLrEjVchIF4AyNGZXB5V087UUw/EzBMpqWeb2thbmpgpqOceXVsERgfTWeADg8QCAEApKGZBAYIop+XCQkIhZ+2T2mEg5mtnK/AobPDkKO2YXqTAAAAJkBetMraZH2VprjIz9zm4enw7/T47fP3wc7ae5GnAAAAN1BsSmSApLfI1ODq2OHp5Orv8PL09vb38fb5wM/bbISbrL/PfZSpxNPgzdnj2+Pr5evw6+/z6e3w3ePp2OPsma2/ABM5Q197ABk4jKG1yNfjytfh1uDo3eXs4unv1t/nztrjqbzMTmmEXneRES1Ji6CzxtXixdPfztrk1N/n1+Dp1d/oz9vlxdPeq73NVG+KYnyUAAAddIuhwtPhvMzaxtTgytfiy9jjwtHewtHenbDCHT1fS2eCRV52qr7PvM3cucrYv87cv8/cvMzavc3bucvacoyl////ByE8WnKKscXWv9Hguszbu8zbvc7dtcnaiJqrcHZ4f4SHEh0nEitFTWZ+hJqumrDDm7HDj6W5dI2lYGJfmZeQl5SNAAAADRciAAATHjdSOVNsPlhyLklmKCYjW1lUlpOLlZKLFSAqWXSOBQAADA0NAAAAHh0bWlhSk5CIk5CIBAYJDRQbERcdDBAUBgkMAAAEDg4NAAAAHBsZWFZQkY6GAAAAAAAABQUEHBsZAAAAGxoYVlROko+GBAQDZ2RdAAAAGhkYcW9oAgICAAAAExMSDQwLjouDjYuDioiAiIV9hoN7VlRO////Z2DcYwAAAMR0Uk5TAAAAAAAAAAAAAAAAAAAAAAAAAAAAAAAAAAAAAAAAAAAAAAACRKrJyrZlBQECaNXCsKaqypMGAUDcu7Gpn5mf03gDo8+4saiipKq3xRMBH83Eu7OsqbG61DkDMdbFvrizsbK3wNs9Ax/VysS/vLq/zNwfArDhxMfExMXE3pMCMe7byMjIzd33ZgYGQtnz6+zooeJXBQMFD1yHejZ1+l8FBgEELlOR+GgFCQ0SGxoBGFKg+m0BBwEMR6v+hAEDM6nRASWURVuYQQ4AAAABYktHRACIBR1IAAAACXBIWXMAAAjLAAAIywGEuOmJAAABCklEQVQY02NgUGZUUVVT19DUYtBmYmZhYdBh1dXTNzA0MjYxZTFjAwqwm1tYWlnb2NrZO3A4cgIFGJycXVzd3D08vbx9uHyBAn7+AYFBwSEhoWHhEdyRQIGo6JjYuPiExKTklFSeNKBAekZmVnZObk5efkEhbxFQgK+4pLSsvKKyqrqGoZZfgIVBsK6+obGpuaW1rV2oQ1hEgKFTtKu7p7evf8LEI5PEJotLMEyZyjJt+oyZsxhmzzk6V3KeFIO01vwFMrJyCxctXrL02DL55QwsClorVq5avWbtuvUbNh7fpMjAwsKyWWvLFJatStu279h5YhdIAAJ2s+zZu+/kfoQAy4HNLAcPHQYA5YtSi+k2/WkAAAAldEVYdGRhdGU6Y3JlYXRlADIwMTMtMTAtMDRUMTk6Mzk6MjEtMDQ6MDAwU1uYAAAAJXRFWHRkYXRlOm1vZGlmeQAyMDEzLTEwLTA0VDE5OjM5OjIxLTA0OjAwQQ7jJAAAABl0RVh0U29mdHdhcmUAd3d3Lmlua3NjYXBlLm9yZ5vuPBoAAAAASUVORK5CYII=)",
                        "type":exercises.MULTIPLE_SELECTION,
                        "correct_answers": ["White rice", "Brown rice", "Sushi rice"],
                        "all_answers": ["White rice", "Quinoa","Brown rice"],
                    },
                    {
                        "id": "bbbbb",
                        "question": "Which rice is the crunchiest?",
                        "type":exercises.SINGLE_SELECTION,
                        "correct_answer": "Rice Krispies \n![](https://upload.wikimedia.org/wikipedia/commons/c/cd/RKTsquares.jpg)",
                        "all_answers": [
                            "White rice \n![](web+graphie:file:///C:/users/jordan/contentcuration-dump/0a0c0f1a1a40226d8d227a07dd143f8c08a4b8a5)![](web+graphie:file:///C:/users/jordan/contentcuration-dump/0a0c0f1a1a40226d8d227a07dd143f8c08a4b8a5 - Copy)![](web+graphie:file:///C:/users/jordan/contentcuration-dump/0a0c0f1a1a40226d8d227a07dd143f8c08a4b8a5)",
                            "Brown rice \n![](https://c2.staticflickr.com/4/3159/2889140143_b99fd8dd4c_z.jpg?zz=1)",
                            "Rice Krispies \n![](https://upload.wikimedia.org/wikipedia/commons/c/cd/RKTsquares.jpg)"
                        ],
                        "hints": "It's delicious",
                    },
                    {
                        "id": "ccccc",
                        "question": "Why a rice cooker? ![bb8](https://media.giphy.com/media/9fbYYzdf6BbQA/giphy.gif)",
                        "type":exercises.FREE_RESPONSE,
                        "answers": [],
                        "images": None,
                    },
                    {
                        "id": "aaaaa",
                        "question": "How many minutes does it take to cook rice? ![](https://upload.wikimedia.org/wikipedia/commons/5/5e/Jeera-rice.JPG)",
                        "type":exercises.INPUT_QUESTION,
                        "answers": ["20", "25", "15"],
                        "hints": ["Takes roughly same amount of time to install kolibri on Windows machine", "Does this help?\n![](http://www.aroma-housewares.com/images/rice101/delay_timer_1.jpg)"],
                    },
                    {
                        "id": "ddddd",
                        "type":exercises.PERSEUS_QUESTION,
                        "item_data":SAMPLE_PERSEUS_2,
                    },
                ],
            },
            {
                "title": "Rice Exercise 2",
                "id": "6cafe4",
                "description": "Test how well you know your rice",
                "license": licenses.CC_BY_NC_SA,
                "mastery_model": exercises.M_OF_N,
                "files": [
                    {
                        "path": "https://c1.staticflickr.com/5/4021/4302326650_b11f0f0aaf_b.jpg",
                    }
                ],
                "questions": [
                    {
                        "id": "11111",
                        "question": "<h3 id=\"rainbow\" style=\"font-weight:bold\">RICE COOKING!!!</h3><script type='text/javascript'><!-- setInterval(function() {$('#rainbow').css('color', '#'+((1<<24)*Math.random()|0).toString(16));}, 300); --></script>",
                        "type":exercises.SINGLE_SELECTION,
                        "all_answers": ["Answer"],
                        "correct_answer": "Answer",
                    },
                    {
                        "id": "121212",
                        "question": '<math> <mrow> <msup><mi> a </mi><mn>2</mn></msup> <mo> + </mo> <msup><mi> b </mi><mn>2</mn></msup> <mo> = </mo> <msup><mi> c </mi><mn>2</mn></msup> </mrow> </math>',
                        "type":exercises.SINGLE_SELECTION,
                        "all_answers": ["Answer"],
                        "correct_answer": "Answer",
                    },
                ],
            },
            {
                "title": "HTML Sample",
                "id": "abcdef",
                "description": "An example of how html can be imported from the ricecooker",
                "license": licenses.PUBLIC_DOMAIN,
                "files": [
                    {
                        "path": "C:/users/jordan/Videos/testfolder/htmltest.zip",
                    }
                ]
            },
            {
                "title": "Rice Exercise 3",
                "id": "6cafe5",
                "description": "Test how well you know your rice",
                "license": licenses.CC_BY_NC_SA,
                "mastery_model": exercises.M_OF_N,
                "files": [
                    {
                        "path": "https://upload.wikimedia.org/wikipedia/commons/b/b7/Rice_p1160004.jpg",
                    }
                ],
                "questions": [
                    {
                        "id": "ccccc",
                        "question": "<p><img align=\"middle\" alt=\"C o n s i d e r space t h e space f o l l o w i n g space f i g u r e space o f space l i n e space top enclose M N end enclose. space S a y space w h e t h e r space f o l l o w i n g space\r\ns t a t e m e n t s space a r e space t r u e space o r space f a l s e space i n space c o n t e x t space o f space t h e space g i v e n space f i g u r e.\r\n\" class=\"Wirisformula\" data-mathml=\"«math xmlns=¨http://www.w3.org/1998/Math/MathML¨»«mi»C«/mi»«mi»o«/mi»«mi»n«/mi»«mi»s«/mi»«mi»i«/mi»«mi»d«/mi»«mi»e«/mi»«mi»r«/mi»«mo»§#160;«/mo»«mi»t«/mi»«mi»h«/mi»«mi»e«/mi»«mo»§#160;«/mo»«mi»f«/mi»«mi»o«/mi»«mi»l«/mi»«mi»l«/mi»«mi»o«/mi»«mi»w«/mi»«mi»i«/mi»«mi»n«/mi»«mi»g«/mi»«mo»§#160;«/mo»«mi»f«/mi»«mi»i«/mi»«mi»g«/mi»«mi»u«/mi»«mi»r«/mi»«mi»e«/mi»«mo»§#160;«/mo»«mi»o«/mi»«mi»f«/mi»«mo»§#160;«/mo»«mi»l«/mi»«mi»i«/mi»«mi»n«/mi»«mi»e«/mi»«mo»§#160;«/mo»«menclose notation=¨top¨»«mi»M«/mi»«mi»N«/mi»«/menclose»«mo».«/mo»«mo»§#160;«/mo»«mi»S«/mi»«mi»a«/mi»«mi»y«/mi»«mo»§#160;«/mo»«mi»w«/mi»«mi»h«/mi»«mi»e«/mi»«mi»t«/mi»«mi»h«/mi»«mi»e«/mi»«mi»r«/mi»«mo»§#160;«/mo»«mi»f«/mi»«mi»o«/mi»«mi»l«/mi»«mi»l«/mi»«mi»o«/mi»«mi»w«/mi»«mi»i«/mi»«mi»n«/mi»«mi»g«/mi»«mo»§#160;«/mo»«mspace linebreak=¨newline¨/»«mi»s«/mi»«mi»t«/mi»«mi»a«/mi»«mi»t«/mi»«mi»e«/mi»«mi»m«/mi»«mi»e«/mi»«mi»n«/mi»«mi»t«/mi»«mi»s«/mi»«mo»§#160;«/mo»«mi»a«/mi»«mi»r«/mi»«mi»e«/mi»«mo»§#160;«/mo»«mi»t«/mi»«mi»r«/mi»«mi»u«/mi»«mi»e«/mi»«mo»§#160;«/mo»«mi»o«/mi»«mi»r«/mi»«mo»§#160;«/mo»«mi»f«/mi»«mi»a«/mi»«mi»l«/mi»«mi»s«/mi»«mi»e«/mi»«mo»§#160;«/mo»«mi»i«/mi»«mi»n«/mi»«mo»§#160;«/mo»«mi»c«/mi»«mi»o«/mi»«mi»n«/mi»«mi»t«/mi»«mi»e«/mi»«mi»x«/mi»«mi»t«/mi»«mo»§#160;«/mo»«mi»o«/mi»«mi»f«/mi»«mo»§#160;«/mo»«mi»t«/mi»«mi»h«/mi»«mi»e«/mi»«mo»§#160;«/mo»«mi»g«/mi»«mi»i«/mi»«mi»v«/mi»«mi»e«/mi»«mi»n«/mi»«mo»§#160;«/mo»«mi»f«/mi»«mi»i«/mi»«mi»g«/mi»«mi»u«/mi»«mi»r«/mi»«mi»e«/mi»«mo».«/mo»«mspace linebreak=¨newline¨/»«/math»\" src=\"http://www.magogenie.com/assets/tinymce/jscripts/tiny_mce/plugins/tiny_mce_wiris/integration/showimage.php?formula=5ae94c3870f7867b485830ce79504b42.png\"><img src=\"data:image/jpeg;base64,/9j/4AAQSkZJRgABAQEAYABgAAD/2wBDAAIBAQIBAQICAgICAgICAwUDAwMDAwYEBAMFBwYHBwcGBwcICQsJCAgKCAcHCg0KCgsMDAwMBwkODw0MDgsMDAz/2wBDAQICAgMDAwYDAwYMCAcIDAwMDAwMDAwMDAwMDAwMDAwMDAwMDAwMDAwMDAwMDAwMDAwMDAwMDAwMDAwMDAwMDAz/wAARCACOAOMDASIAAhEBAxEB/8QAHwAAAQUBAQEBAQEAAAAAAAAAAAECAwQFBgcICQoL/8QAtRAAAgEDAwIEAwUFBAQAAAF9AQIDAAQRBRIhMUEGE1FhByJxFDKBkaEII0KxwRVS0fAkM2JyggkKFhcYGRolJicoKSo0NTY3ODk6Q0RFRkdISUpTVFVWV1hZWmNkZWZnaGlqc3R1dnd4eXqDhIWGh4iJipKTlJWWl5iZmqKjpKWmp6ipqrKztLW2t7i5usLDxMXGx8jJytLT1NXW19jZ2uHi4+Tl5ufo6erx8vP09fb3+Pn6/8QAHwEAAwEBAQEBAQEBAQAAAAAAAAECAwQFBgcICQoL/8QAtREAAgECBAQDBAcFBAQAAQJ3AAECAxEEBSExBhJBUQdhcRMiMoEIFEKRobHBCSMzUvAVYnLRChYkNOEl8RcYGRomJygpKjU2Nzg5OkNERUZHSElKU1RVVldYWVpjZGVmZ2hpanN0dXZ3eHl6goOEhYaHiImKkpOUlZaXmJmaoqOkpaanqKmqsrO0tba3uLm6wsPExcbHyMnK0tPU1dbX2Nna4uPk5ebn6Onq8vP09fb3+Pn6/9oADAMBAAIRAxEAPwD9/KKKKAEdA6kHkH1pn2VenPHuf8akooBkIsYxgBQAOgHA6+gpv9mQ7g3lrlTkccA+uOmffrViik0twuQDTolzhcE9SCcn8etO+wx88Yz1wSCalopvXcCH7BERgoD3984xn6470JYxRKyqiqG5IAwKmoouKyIms0YAEZx+v+NNfTYZIvLaJGTptIyMZzjFT0UbFX0sV10yJI1QLgIMLhiMU59PikGGRSM5x2J9cdKmoosDZB/Z0WEGxR5YwuONo44GOnShdPjVGUKArHJAJAqeigRXGmQqCAgUHspKj68Uo06Ef8s1GTkgcAn1I7/jU9FO4EIsIwGABG7rhiM//X96U2cZ3Aop3HJ461LRSDyK8mlwSxlGjXaV28DGBzx7dT09ad9giG8hADIcsRwSfXI71NRn60PXcNiCTTopojHIiupG0hudw9DnqPY0i6XAi7fLXHHB5HHQfQfpU0j7ADzzUbXSoCWJGKAGXEMSuGc8jPUkg9O3Somu4BbyZIKRqWYbcjH+NefftafHG7/Z+/Z08Y+ONN0uHX7rwtpFzqqabJqMeni88lPMKefIrJHlQ3LKR05Ffj9+yf8A8F0P2pv+CvX7U1v8OPg94J8J/DDwpbyi61vxJeLJrV1otmDh90zBLaWVuQiiDBJHOBQwP2+06/ttZjWSPeVcZGcqeO2KsHTIpFZWThuvJGQO309ulYvgzRrnTbaJLi6N7JCixGYuFaQqoUsyqoXcxBYgABSxUcCuhhJIOSTye2KLAQNo1tIxZoI2Y9yMmirVFO7IdOHZBRRRSLCiiigAooooAKKKKACiiigAooooAKKKKACiiigAooooAKKN1NlYBSWJ4oAdn61FdTJBGXdiqr1PSo7maOOF2ZmwoJPqfavE/wBur9uH4efsFfs/6h8QviPqN3b6Fp91FZeVYwC4ury5Y5WFI9yhjjJwWA4yTQB7Jd6pB5KsJlw3zkl8KqjkknsMfrXif7Rf7aOg/CDxDB4Q0uK78Z/EW8i82z8M6Ria+IfmOWbHEEOOTJJhMeprxL4W/tfeM/8Agpl8P7TUfglLeeA/hpqPyS+OtZtozrF6pfLW+m2kjOiSgDaLmYuikfLExwR9Cfsz/sq+Ff2a7C6h8N6ZLLf6pK1zqus6hK91qetzOQzXFzcy5lllYj5t79R90DGADyjR/wBjrxX+0X4g0zxb8eLy11R9NnS90bwPZsW0HSJV+60+P+Pq5wT87AxjnaACc+tfs6/sgeA/2Y/EPiS78FeGLHQ5vF2oS6xqtzEoL3U8hy244yOf4RxXrQjYXAcbvm6jsKlQDJ9SeaAEgXrgEAnPvUoGKAMUUAFFFFABRRRQAUUUUAFFFFABRRRQAUUUUAFFFFABRRRQAUUUUAFI5wvrSPIExk9aiN9HgfOpLDIG7t60AJLOkDIXLKzkAY6fjVe8vUNsCjLIC2DlwPyzXIfEr9oLwJ8PLO8TX/F/hvSZLO2a9mhub6NJkgXrJ5ZYMR26cnivnZPiX8Sf23C1j8PW1D4bfDokmbxnfx7tZ1+McGPTonAaHcOGuHXKjHlgmgD0D9oD9tvR/hlrL+DfC9hffEb4mSIJIPC+iOj3FsD92S6lc7LSHGSZJTkAEhW6Hyjxd/wTYu/209Bnk/abuLbxYLrd9i8MabO0Wh+Hxu/duhwHnuQhw0pIzjpivon9nP8AZk8L/s5eHhp3hzRzbCfMtzdXUpur29mPLST3D/vZXY85bn1C9K9Hv4GmtmPlFpHGOADt/OgD5Ru/iJ4e/YW1bwL8EfA3w4lm0iXRb7ULCGx1SC2it4rII1wSH+ZnZWDg5AJ3Ank17V+yv+0Bon7UPwb8H/EDw+9w+j+MtFtdYsjOpify541kI2EnBUttJ6AggcV5f+0/+xTL+0t+0/4B8Tazpem6p4M8MaRqdhqGnXRdZbk3SxGNlUcNsZMlSQCMjPY++eBvCCeDtMtLCzs4LKxsoVt4LaOMJHaxoNqxxgHasSgAKgA2igDpVHzGnY+tMTO4k5p9ABRRRQAUUUUAFFFFABRRRQAUUUUAFFFFABRRRQAUUUUAFFBpjTKn3mA+poAeTio3uUjALMBuOBnuaab2PAO8EE4z2/P8K4/4u/GLwr8JPAOoeI/FGuWGi6LpC+Zc3l1KIo4O4BzySewGSewNAHU3uowqoLSooDYyTgE9hz1/DrXz38bf2zbDwp48bwP4K0a9+JfxHcF28PaLKkCWXH3r67Y+VbLnu25yP4c1xEnjT4mft62kY8Ex6v8ACr4TTtsOvXVqYPEHiGA9XsYJP+PeE5H7yZUYZymc17x8Af2Z/C/7N3hw6R4S0ZdJsXkM87GXzZr6U9ZJ3OXlf/aZqAPgLw3/AMED9W8Y/wDBRTT/ANqH4t+O9O1zxCLg6xqnhXTNFjbSY7hI9sVrDLcMZHto1w2XCs8qbtq5Ffcng39pfwP4p8G3nivSdWtNR0LSr3+zr+a1jz9hug6xGKWHhomjZlXDDPzDHGa9Z1VZG024AHmNtYhQu4tx0x3+nevgrXf2TfGvg/wrpvir4caLcreeL7hLH4g+H7+3azbU0GoCWPVkRsZurdcgn/ltG2ACVAoA+99Pl8wI6g/MSGDjayH0xV7FZ9mn+l79pG5ix424yPQ85rQoAMUYoooAMUUUUAFFFFABRRRQAUUUUAFFFFABRRRQAUUUUAFFFFABRTWl2sBk5NQz6gtucMG45JOAB+J6/Qc0ATSSiMEk4xVG81OAAAyRNvZUGSOWY4UfUnoO9cr8bvjb4T+CHgC58S+L9fsPD+hWah5Ly7mCRnJACjuzEnhFBZjwoJ4r5xsL/wCKP7eF/LJptprHwW+Ed1uUXV3apF4v8VR/dMqQyZXTbJ1HytKrXUgIwkKlWIB5V/wWe/4KVfE39nvwFa6D+zRo1v48+JlvqIOuQWejNq8ei2ADZMqqVVXaQxrjJPLdMV2H7JXwdf4xaT4F8f8A7RusWmrfFvVLK21Ow8L6iI4tN8GyvCkhjtrHOxLj5vmeYvJx8pFfS3wp/Z58Ofs6+EYtI8G6BBpVlNKPOdds1zdMSC0s8kuXlZiBksxxXwFPGNN/YE+K3gfxXE11+0Xf+K9XdLVfMfUr/U31GU6dc2bMFaSFLZoNjKAqxj5gpBFAH6daRCqb337zKQ5YyFvxOen0HFbKjKjrXJfDLT9TsPBulW+rHzNWt7KCC8nkVR5kohTzGGDyN+7PvXWp90UANmTMbDAbIPHTNVhYnAyFODngkHPrnr+FXKKAIIoTHtGAB1wDnB/rU9FFABRRRQAUUUUAFFFFABRRRQAUUUUAFFFFABRRRQAUUU132ck9KAHUySYRkbiBnpkgVG94EUN1BHc4P61wH7Q/x48KfADwMfEvi7WrXRdMtJVVTMrPJdSMcCKJB80jk9FQEk8UAdZ4o8U2vh3TLi9up1hs7KJ7ieVmAREQFmJz6KCSegFfFHw2/wCC13gP9sqfVdB/Z107Vfib43tJpInjFtJaaZpEattF5d3LDYsO77qqS754BGSOp1PRfip+3qZrHVI9W+DfwgvI3D28Uyx+KvFkD5Gx2QsthAykgohaZgfmaM/IMX4Q/s0/s3f8EY/EOiW/hDwtdeCY/jHrkHh5L5ru61Yy3mxpLeKWe6kkeKP5GwA2wsRlckEAHofwe/YsdfGVj47+Kutx/ETx5aSF4XeH/iXeHSRyllB0jfPDTN85HHevoPS7OSPMaEQqwPIGVz1BA9vc9OK89vv2n/Cvhj9oHw58MHlmfxZ4j0+fVbS3tkLxC1iJDuznqN3TIGa9NsbsvMUZQjBFfaOiFu350APvLZ2tkAVXZfUcVRn0JvtSTBEyrbvugnkDP1PbPYVsrkqMHt6UpTd1yT9aAKNpbF5Muc43ADHQHtV9fuj3pBEBTqACiiigAooooAKKKKACiiigAooooAKKKKACiiigAooooAKKRm2jJNRS3SrgBkJJAxnk0ALcXHkYJBI9qzNQ1kiAyxp5gjJLFQWC4HIyOCfTnFcR+0X+0T4R/Z58CHxB4y1my0zT4jtiUxma4u52+VIoYly0srEkLGoLMfQAkfmL+0z+w3+1L/wUB/bo8N/ErTfFOufB34JQSW8L6JdeIZ7PULeziXMxa2gwEknXIILkpv5PGKAPu34nftsz+K/HWo+Avg/osHxH8faTILfWJVmJ8PeFJT/yz1G8QMgnUc/ZYw03dhGrKWk+Cf7E50vx9F43+Jus3nxH+IOWMV9dQlNM0ncD8tjaElYtvAEjfOcdq7/9nHQ/h58PvDR8JeAH8OW2kaHCoj0rSJYStrGxPzFUOSTjDM3LFSSScmvULSNUUKpUhAF+UbenbigDM0C0ltvPdlnQzENtLAhSOOMdM9TXhv7e37NEv7UnhbRfCr2VzLp9xDqaS3iOFOlTyWMotbgZ6Olx5ZDdVr6LRNpPuc017UPKHJOcY6DkUAfDnwb/AGZviloX7VPwo8d+NrKLU9b0vQNStPFOo6fIGt4ZZAohjj3YYoQNxGOCSOlfbWn2LqrPKSZWJBOAMgOxH6YqwbFSc5O4HIbgkfnUkMQhQKO3tigBY02KBknFLRRQAUUUUAFFFFABRRRQAUUUUAFFFFABRRRQAUUUUAFFFFAATioriYRRs24ZAJwe9Onfy4mYnhQSfyrzT9oz412X7P3w11jxfq0OoXdno8G8W1nbvcXN1KQdsMcSAs0jHAHReaAOqvvHdhBrltpMuoWKanfQPc29m06CaaJdu+VVJBZEJGTXz18Q/wBtjVfH/ji88D/BHw/a+PPFtruh1DV5nkh8N+HHztJnuQD9okBB/cQ/NlcM6Zwfx9f9jv8Abv8A+CjH7ey/G3UfBOs+AvDcd0trb6Zr2oLoiHR3YeZbRqCXKSIMPjDEM3Nfvf8ABn4deH/hd4QsPD/h/RdO0PStMRY7eytYwkUGYx0wBliMknqQTnnNAHj3wS/Ylg8LeO4PHXxB1l/iN8T41Ltrt9AsdvorHA2abag7LeMcjcVMpBHz9czf8FLPBfi3xf8AsTfEzTPAy358T3Wl7IRaO0Nw0IYGeOJ1yfOaIPtIBJYgc19J/Zl3ZxnIx1JFZ+v2McsUbOkr7G6Lzxjvn/PagD4Zt9MsviX+1l+zxc/CBLOG18HaVqC+M3tYspa2EtpbLDY3+xVKXTXAZlWT97GY5SVCyZP3To0rTNM3IRiCn7wOrDAwQB0HbnriuK8NfA3w94f+IOoeKtM0e30jWNW2HUbi0j8qTUCilUMuOGYKSNxGT3JwK76ztxEDtUIpHyr02igCcLg55paKKACiiigAooooAKKKKACiiigAooooAKKKKACiiigAooooAKKKKACiiigAIzUUdlHFyq7SRjIyCfxqWigCEadCCx8tMscscZLfX1/GiKwigcMq4I3Y5JxuOT+tTUUAFIVyc0tFADfLGQe4pwGKKKACiiigAooooAKKKKACiiigAooooAKKKKACiiigAooooAKKKKACiiigD//Z\"></p><p><img src=\"http://www.magogenie.com/assets/tinymce/jscripts/tiny_mce/plugins/tiny_mce_wiris/integration/showimage.php?formula=f56752af6b14e80159ccc7de1100cb5b.png\" data-mathml=\"«math xmlns=¨http://www.w3.org/1998/Math/MathML¨»«mi»M«/mi»«mo»§#160;«/mo»«mi»i«/mi»«mi»s«/mi»«mo»§#160;«/mo»«mi»p«/mi»«mi»o«/mi»«mi»i«/mi»«mi»n«/mi»«mi»t«/mi»«mo»§#160;«/mo»«mi»o«/mi»«mi»n«/mi»«mo»§#160;«/mo»«mi»r«/mi»«mi»a«/mi»«mi»y«/mi»«mo»§#160;«/mo»«menclose notation=¨top¨»«mi»O«/mi»«mi»P«/mi»«/menclose»«/math»\" class=\"Wirisformula\" alt=\"M space i s space p o i n t space o n space r a y space top enclose O P end enclose\" align=\"middle\"><br></p>",
                        "type":exercises.SINGLE_SELECTION,
                        "all_answers": ["Yes", "No", "Rice!"],
                        "correct_answer": "Rice!",
                    },
                    {
                        "id": "123456",
                        "question": "Solve: $$(111^{x+1}\\times111^\\frac14)\div111^\\frac12=111^3$$",
                        "type":exercises.SINGLE_SELECTION,
                        "all_answers": ["Yes", "No", "Rice!"],
                        "correct_answer": "Rice!",
                    },
                ],
            },
        ]
    },
]

def construct_channel(**kwargs):

    channel = nodes.ChannelNode(
        source_domain="learningequality.org",
        source_id="testing-ricecooker-channel",
        title="Testing Ricecooker Channel",
        thumbnail="https://upload.wikimedia.org/wikipedia/commons/thumb/5/50/Banaue_Philippines_Banaue-Rice-Terraces-01.jpg/640px-Banaue_Philippines_Banaue-Rice-Terraces-01.jpg",
    )

    _build_tree(channel, SAMPLE_TREE)
    raise_for_invalid_channel(channel)

    return channel


def _build_tree(node, sourcetree):

    for child_source_node in sourcetree:
        try:
            main_file = child_source_node['files'][0] if 'files' in child_source_node else {}
<<<<<<< HEAD
            kind = nodes.guess_content_kind(path=main_file.get('path'), web_video_data=main_file.get('youtube_id') or main_file.get('web_url'), questions=child_source_node.get("questions"))
=======
            kind = guess_content_kind(path=main_file.get('path'), web_video_data=main_file.get('youtube_id') or main_file.get('web_url'), questions=child_source_node.get("questions"))
>>>>>>> 42efc448
        except UnknownContentKindError:
            continue

        if kind == content_kinds.TOPIC:
            child_node = nodes.TopicNode(
                source_id=child_source_node["id"],
                title=child_source_node["title"],
                author=child_source_node.get("author"),
                description=child_source_node.get("description"),
                thumbnail=child_source_node.get("thumbnail"),
            )
            node.add_child(child_node)

            source_tree_children = child_source_node.get("children", [])

            _build_tree(child_node, source_tree_children)

        elif kind == content_kinds.VIDEO:
            child_node = nodes.VideoNode(
                source_id=child_source_node["id"],
                title=child_source_node["title"],
                author=child_source_node.get("author"),
                description=child_source_node.get("description"),
                license=child_source_node.get("license"),
                derive_thumbnail=True, # video-specific data
                thumbnail=child_source_node.get('thumbnail'),
            )
            add_files(child_node, child_source_node.get("files") or [])
            node.add_child(child_node)

        elif kind == content_kinds.AUDIO:
            child_node = nodes.AudioNode(
                source_id=child_source_node["id"],
                title=child_source_node["title"],
                author=child_source_node.get("author"),
                description=child_source_node.get("description"),
                license=child_source_node.get("license"),
                thumbnail=child_source_node.get("thumbnail"),
            )
            add_files(child_node, child_source_node.get("files") or [])
            node.add_child(child_node)

        elif kind == content_kinds.DOCUMENT:
            child_node = nodes.DocumentNode(
                source_id=child_source_node["id"],
                title=child_source_node["title"],
                author=child_source_node.get("author"),
                description=child_source_node.get("description"),
                license=child_source_node.get("license"),
                thumbnail=child_source_node.get("thumbnail"),
            )
            add_files(child_node, child_source_node.get("files") or [])
            node.add_child(child_node)

        elif kind == content_kinds.EXERCISE:
            child_node = nodes.ExerciseNode(
                source_id=child_source_node["id"],
                title=child_source_node["title"],
                author=child_source_node.get("author"),
                description=child_source_node.get("description"),
                exercise_data={}, # Just set to default
                license=child_source_node.get("license"),
                thumbnail=child_source_node.get("thumbnail"),
            )
            add_files(child_node, child_source_node.get("files") or [])
            for q in child_source_node.get("questions"):
                question = create_question(q)
                child_node.add_question(question)
            node.add_child(child_node)

        elif kind == content_kinds.HTML5:
            child_node = nodes.HTML5AppNode(
                source_id=child_source_node["id"],
                title=child_source_node["title"],
                author=child_source_node.get("author"),
                description=child_source_node.get("description"),
                license=child_source_node.get("license"),
                thumbnail=child_source_node.get("thumbnail"),
            )
            add_files(child_node, child_source_node.get("files") or [])
            node.add_child(child_node)

        else:                   # unknown content file format
            continue

    return node

def add_files(node, file_list):
    for f in file_list:
        file_type = guess_file_type(node.kind, filepath=f.get('path'), youtube_id=f.get('youtube_id'), web_url=f.get('web_url'), encoding=f.get('encoding'))

        if file_type == FileTypes.AUDIO_FILE:
            node.add_file(files.AudioFile(path=f['path'], language=f.get('language')))
        elif file_type == FileTypes.THUMBNAIL:
            node.add_file(files.ThumbnailFile(path=f['path']))
        elif file_type == FileTypes.DOCUMENT_FILE:
            node.add_file(files.DocumentFile(path=f['path'], language=f.get('language')))
        elif file_type == FileTypes.HTML_ZIP_FILE:
            node.add_file(files.HTMLZipFile(path=f['path'], language=f.get('language')))
        elif file_type == FileTypes.VIDEO_FILE:
            node.add_file(files.VideoFile(path=f['path'], language=f.get('language'), ffmpeg_settings=f.get('ffmpeg_settings')))
        elif file_type == FileTypes.SUBTITLE_FILE:
            node.add_file(files.SubtitleFile(path=f['path'], language=f['language']))
        elif file_type == FileTypes.BASE64_FILE:
            node.add_file(files.Base64ImageFile(encoding=f['encoding']))
        elif file_type == FileTypes.WEB_VIDEO_FILE:
            node.add_file(files.WebVideoFile(web_url=f['web_url'], high_resolution=f.get('high_resolution')))
        elif file_type == FileTypes.YOUTUBE_VIDEO_FILE:
            node.add_file(files.YouTubeVideoFile(youtube_id=f['youtube_id'], high_resolution=f.get('high_resolution')))
        else:
            raise UnknownFileTypeError("Unrecognized file type '{0}'".format(f['path']))

def create_question(raw_question):

    if raw_question["type"] == exercises.MULTIPLE_SELECTION:
        return questions.MultipleSelectQuestion(
            id=raw_question["id"],
            question=raw_question["question"],
            correct_answers=raw_question["correct_answers"],
            all_answers=raw_question["all_answers"],
            hints=raw_question.get("hints"),
        )
    if raw_question["type"] == exercises.SINGLE_SELECTION:
        return questions.SingleSelectQuestion(
            id=raw_question["id"],
            question=raw_question["question"],
            correct_answer=raw_question["correct_answer"],
            all_answers=raw_question["all_answers"],
            hints=raw_question.get("hints"),
        )
    if raw_question["type"] == exercises.INPUT_QUESTION:
        return questions.InputQuestion(
            id=raw_question["id"],
            question=raw_question["question"],
            answers=raw_question["answers"],
            hints=raw_question.get("hints"),
        )
    if raw_question["type"] == exercises.FREE_RESPONSE:
        return questions.FreeResponseQuestion(
            id=raw_question["id"],
            question=raw_question["question"],
            hints=raw_question.get("hints"),
        )
    if raw_question["type"] == exercises.PERSEUS_QUESTION:
        return questions.PerseusQuestion(
            id=raw_question["id"],
            raw_data=raw_question["item_data"],
        )
    else:
        raise UnknownQuestionTypeError("Unrecognized question type '{0}': accepted types are {1}".format(raw_question["type"], [key for key, value in exercises.question_choices]))<|MERGE_RESOLUTION|>--- conflicted
+++ resolved
@@ -393,11 +393,7 @@
     for child_source_node in sourcetree:
         try:
             main_file = child_source_node['files'][0] if 'files' in child_source_node else {}
-<<<<<<< HEAD
-            kind = nodes.guess_content_kind(path=main_file.get('path'), web_video_data=main_file.get('youtube_id') or main_file.get('web_url'), questions=child_source_node.get("questions"))
-=======
             kind = guess_content_kind(path=main_file.get('path'), web_video_data=main_file.get('youtube_id') or main_file.get('web_url'), questions=child_source_node.get("questions"))
->>>>>>> 42efc448
         except UnknownContentKindError:
             continue
 
