--- conflicted
+++ resolved
@@ -5,12 +5,45 @@
 import validators
 import json
 import tempfile
+import shutil
+import os
 from PIL import Image
 from io import BytesIO
 from le_utils.constants import content_kinds,file_formats, format_presets, licenses, exercises
 from ricecooker.exceptions import UnknownQuestionTypeError, InvalidInputAnswerException
 
-def guess_content_kind(files, questions=[]):
+placeholder = '(${{aronsface}}/{0})'
+
+def download_file(path, extension=None):
+    """ download_file: downloads files to local storage
+        @param files (list of files to download)
+        @return list of file hashes and extensions
+    """
+    hash = hashlib.md5()
+    # Try to access file
+    r = requests.get(path, stream=True)
+    r.raise_for_status()
+
+    # Write file to temporary file
+    with tempfile.TemporaryFile() as tempf:
+        for chunk in r:
+            hash.update(chunk)
+            tempf.write(chunk)
+
+        # Get file metadata (hashed filename, original filename, size)
+        hashstring = hash.hexdigest()
+        original_filename = path.split("/")[-1].split(".")[0]
+        filename = '{0}{ext}'.format(hashstring, ext=os.path.splitext(path)[-1] if extension is None else extension)
+        file_size = tempf.tell()
+        tempf.seek(0)
+
+        # Write file to local storage
+        with open(filename, 'wb') as destf:
+            shutil.copyfileobj(tempf, destf)
+
+    return filename, original_filename, path, file_size
+
+def guess_content_kind(files, questions=None):
     """ guess_content_kind: determines what kind the content is
         Args:
             files (str or list): files associated with content
@@ -127,16 +160,16 @@
             license (str): content's license (using constants from fle_utils)
             files (str or list): content's associated file(s)
     """
-    def __init__(self, id, title, description, author, license=None, files=[], questions=[], extra_fields={}):
+    def __init__(self, id, title, description, author=None, license=None, files=None, questions=None, extra_fields=None):
         self.id = id
         self.title = title
         self.description = description
         self.author = author
         self.license = license
         self.children = []
-        self.files = [files] if isinstance(files, str) else files
-        self.questions=questions
-        self.extra_fields = extra_fields
+        self.files = [] if files is None else [files] if isinstance(files, str) else files
+        self.questions = [] if questions is None else questions
+        self.extra_fields = {} if extra_fields is None else extra_fields
         super(Node, self).__init__()
 
 
@@ -206,7 +239,7 @@
             files (str or list): content's associated file(s)
     """
     default_preset = format_presets.VIDEO_HIGH_RES
-    def __init__(self, id, title, author=None, description=None, transcode_to_lower_resolutions=False, derive_thumbnail=False, license=None, subtitle=None, files=[], preset=None):
+    def __init__(self, id, title, author=None, description=None, transcode_to_lower_resolutions=False, derive_thumbnail=False, license=None, subtitle=None, files=None, preset=None):
         if preset is not None:
             self.default_preset = preset
         if transcode_to_lower_resolutions:
@@ -247,7 +280,7 @@
             files (str or list): content's associated file(s)
     """
     default_preset = format_presets.AUDIO
-    def __init__(self, id, title, author=None, description=None, license=None, subtitle=None, files=[]):
+    def __init__(self, id, title, author=None, description=None, license=None, subtitle=None, files=None):
         self.kind = content_kinds.AUDIO
         super(Audio, self).__init__(id, title, description, author, license, files)
 
@@ -267,7 +300,7 @@
             files (str or list): content's associated file(s)
     """
     default_preset = format_presets.DOCUMENT
-    def __init__(self, id, title, author=None, description=None, license=None, files=[]):
+    def __init__(self, id, title, author=None, description=None, license=None, files=None):
         self.kind = content_kinds.DOCUMENT
         super(Document, self).__init__(id, title, description, author, license, files)
 
@@ -291,14 +324,42 @@
     def __init__(self, id, title, author=None, description=None, license=None, files=None, exercise_data=None):
         self.kind = content_kinds.EXERCISE
         self.questions = []
+
         files = [] if files is None else files
         exercise_data = {} if exercise_data is None else exercise_data
         super(Exercise, self).__init__(id, title, description, author, license, files, self.questions, exercise_data)
 
     def add_question(self, question):
-        self.questions += [question.to_dict()]
-
-class PerseusExercise(Exercise):
+        self.questions += [question]
+
+    def get_all_files(self):
+        files = {}
+        file_list = []
+        for question in self.questions:
+            files.update(question._file_mapping)
+            file_list += question.files
+        return files, file_list
+
+    def to_dict(self):
+        """ to_dict: puts data in format CC expects
+            Args: None
+            Returns: dict of node's data
+        """
+        return {
+            "title": self.title,
+            "description": self.description if self.description is not None else "",
+            "node_id": self.node_id.hex,
+            "content_id": self.content_id.hex,
+            "author": self.author if self.author is not None else "",
+            "children": [child_node.to_dict() for child_node in self.children],
+            "files" : self.get_all_files()[1],
+            "kind": self.kind,
+            "license": self.license,
+            "questions": [question.to_dict() for question in self.questions],
+            "extra_fields": json.dumps(self.extra_fields),
+        }
+
+class PerseusExercise(Node):
     """ Model representing exercises in channel
 
         Exercises that are in perseus format
@@ -333,13 +394,10 @@
         self.question_type = question_type
         self.answers = answers
         self.hint = hint
-
+        self._file_mapping = {}
+        self.files = []
+        self.images = {} if images is None else self.download_images(images)
         self.id = uuid.uuid5(uuid.NAMESPACE_DNS, id)
-
-    def process_images(self, images):
-        for key, path in images:
-            print("KEY:", key, " PATH:", path)
-        return images
 
     def to_dict(self):
         """ to_dict: puts data in format CC expects
@@ -351,11 +409,19 @@
             "type": self.question_type,
             "question": self.map_images(self.question),
             "help_text": self.hint if self.hint is not None else "",
-            "answers": json.dumps(self.answers),
+            "answers": json.dumps([{"answer": self.map_images(answer['answer']), "correct":answer['correct']} for answer in self.answers]),
         }
 
     def create_answer(self, answer, correct=True):
-        return {"answer": self.map_images(answer), "correct":correct}
+        return {"answer": answer, "correct":correct}
+
+    def download_images(self, images):
+        for key in images:
+            filename, original_filename, path, file_size = download_file(images[key], '.{}'.format(file_formats.PNG))
+            images[key] = placeholder.format(filename)
+            self.files += [filename]
+            self._file_mapping.update({filename : {'original_filename': original_filename, 'source_url': path, 'size': file_size, 'preset': False}})
+        return images
 
     def map_images(self, text):
         try:
@@ -381,11 +447,10 @@
     """
 
     def __init__(self, id, question, correct_answers, all_answers, hint="", images=None):
-        self.images = {} if images is None else self.process_images(images)
         set_all_answers = set(all_answers)
         all_answers += [answer for answer in correct_answers if answer not in set_all_answers]
         answers = [self.create_answer(answer, answer in correct_answers) for answer in all_answers]
-        super(MultipleSelectQuestion, self).__init__(id, question, exercises.MULTIPLE_SELECTION, answers, hint, self.images)
+        super(MultipleSelectQuestion, self).__init__(id, question, exercises.MULTIPLE_SELECTION, answers, hint, images)
 
 class SingleSelectQuestion(BaseQuestion):
     """ Model representing single select questions
@@ -402,11 +467,10 @@
             images ({key:str, ...}): a dict mapping image placeholder names to path to image
     """
     def __init__(self, id, question, correct_answer, all_answers, hint="", images=None):
-        self.images = {} if images is None else self.process_images(images)
         if correct_answer not in all_answers:
             all_answers += [correct_answer]
         answers = [self.create_answer(answer, answer==correct_answer) for answer in all_answers]
-        super(SingleSelectQuestion, self).__init__(id, question, exercises.SINGLE_SELECTION, answers, hint, self.images)
+        super(SingleSelectQuestion, self).__init__(id, question, exercises.SINGLE_SELECTION, answers, hint, images)
 
 class FreeResponseQuestion(BaseQuestion):
     """ Model representing free response questions
@@ -422,8 +486,7 @@
             images ({key:str, ...}): a dict mapping image placeholder names to path to image
     """
     def __init__(self, id, question, hint="", images=None):
-        self.images = {} if images is None else self.process_images(images)
-        super(FreeResponseQuestion, self).__init__(id, question, exercises.FREE_RESPONSE, [], hint, self.images)
+        super(FreeResponseQuestion, self).__init__(id, question, exercises.FREE_RESPONSE, [], hint, images)
 
 class InputQuestion(BaseQuestion):
     """ Model representing input questions
@@ -439,14 +502,5 @@
             images ({key:str, ...}): a dict mapping image placeholder names to path to image
     """
     def __init__(self, id, question, answers, hint="", images=None):
-<<<<<<< HEAD
-        self.images = {} if images is None else self.process_images(images)
         answers = [self.create_answer(answer) for answer in answers]
-        super(InputQuestion, self).__init__(id, question, exercises.INPUT_QUESTION, answers, hint, self.images)
-=======
-        try:
-            answers = [self.create_answer(answer) for answer in answers]
-            super(InputQuestion, self).__init__(id, question, exercises.INPUT_QUESTION, answers, hint, images)
-        except ValueError as e:
-            raise InvalidInputAnswerException(e)
->>>>>>> 5af19636
+        super(InputQuestion, self).__init__(id, question, exercises.INPUT_QUESTION, answers, hint, images)