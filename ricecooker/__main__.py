--- conflicted
+++ resolved
@@ -1,8 +1,5 @@
-<<<<<<< HEAD
+
 """Usage: ricecooker uploadchannel [-huv] <file_path> [--debug] [--token=<t>] [--resume [--step=<step>] | --reset] [--prompt] [--publish] [[OPTIONS] ...]
-=======
-"""Usage: ricecooker uploadchannel [-huv] <file_path> [--resume [--step=<step>] | --reset] [--token=<t>] [--debug] [--prompt] [[OPTIONS] ...]
->>>>>>> e51cb0e7
 
 Arguments:
   file_path        Path to file with channel data
@@ -70,8 +67,5 @@
                   token=arguments['--token'],
                   step=step,
                   prompt=arguments['--prompt'],
-<<<<<<< HEAD
                   publish=arguments['--publish'],
-=======
->>>>>>> e51cb0e7
                   **kwargs)