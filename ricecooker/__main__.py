
<<<<<<< HEAD
"""Usage: ricecooker uploadchannel [-huv] <file_path> [--warn] [--token=<t>] [--resume [--step=<step>] | --reset] [--prompt] [--publish] [[OPTIONS] ...]
=======
"""Usage: ricecooker uploadchannel [-huv] <file_path> [--debug] [--warn] [--token=<t>] [--resume [--step=<step>] | --reset] [--prompt] [--publish] [[OPTIONS] ...]
>>>>>>> d018c205

Arguments:
  file_path        Path to file with channel data

Options:
  -h               Help documentation
  -v               Verbose mode
  -u               Re-download files from file paths
<<<<<<< HEAD
=======
  --debug          Run ricecooker against debug server (localhost:8000) rather than contentworkshop
>>>>>>> d018c205
  --warn           Print out warnings to stderr
  --token=<t>      Authorization token (can be token or path to file with token) [default: #]
  --resume         Resume from ricecooker step (cannot be used with --reset flag)
  --step=<step>    Step to resume progress from (must be used with --resume flag) [default: last]
  --reset          Restart session, overwriting previous session (cannot be used with --resume flag)
  --prompt         Receive prompt to open the channel once it's uploaded
  --publish        Automatically publish channel once it's been created
  [OPTIONS]        Extra arguments to add to command line (e.g. key='field')

Steps (for restoring session):
  LAST (default):       Resume where the session left off
  INIT:                 Resume at beginning of session
  CONSTRUCT_CHANNEL:    Resume with call to construct channel
  CREATE_TREE:          Resume at set tree relationships
  DOWNLOAD_FILES:       Resume at beginning of download process
  GET_FILE_DIFF:        Resume at call to get file diff from Kolibri Studio
  START_UPLOAD:         Resume at beginning of uploading files to Kolibri Studio
  UPLOADING_FILES:      Resume at last upload request
  UPLOAD_CHANNEL:       Resume at beginning of uploading tree to Kolibri Studio
  PUBLISH_CHANNEL:      Resume at option to publish channel
  DONE:                 Resume at prompt to open channel

"""

from .commands import uploadchannel
from . import config
from .exceptions import InvalidUsageException
from .managers import Status
from docopt import docopt

commands = ["uploadchannel"]

if __name__ == '__main__':
    arguments = docopt(__doc__)

    # Parse OPTIONS for keyword arguments
    kwargs = {}
    for arg in arguments['OPTIONS']:
      try:
        kwarg = arg.split('=')
        kwargs.update({kwarg[0].strip(): kwarg[1].strip()})
      except IndexError:
        raise InvalidUsageException("Invalid kwarg '{0}' found: Must format as [key]=[value] (no whitespace)".format(arg))

    # Check if step is valid (if provided)
    step = arguments['--step']
    all_steps = [s.name for s in Status]
    if step.upper() not in all_steps:
      raise InvalidUsageException("Invalid step '{0}': Valid steps are {1}".format(step, all_steps))

    uploadchannel(arguments["<file_path>"],
                  verbose=arguments["-v"],
                  update=arguments['-u'],
                  resume=arguments['--resume'],
                  reset=arguments['--reset'],
                  token=arguments['--token'],
                  step=step,
                  prompt=arguments['--prompt'],
                  publish=arguments['--publish'],
                  warnings=arguments['--warn'],
                  **kwargs)<|MERGE_RESOLUTION|>--- conflicted
+++ resolved
@@ -1,9 +1,5 @@
 
-<<<<<<< HEAD
 """Usage: ricecooker uploadchannel [-huv] <file_path> [--warn] [--token=<t>] [--resume [--step=<step>] | --reset] [--prompt] [--publish] [[OPTIONS] ...]
-=======
-"""Usage: ricecooker uploadchannel [-huv] <file_path> [--debug] [--warn] [--token=<t>] [--resume [--step=<step>] | --reset] [--prompt] [--publish] [[OPTIONS] ...]
->>>>>>> d018c205
 
 Arguments:
   file_path        Path to file with channel data
@@ -12,10 +8,6 @@
   -h               Help documentation
   -v               Verbose mode
   -u               Re-download files from file paths
-<<<<<<< HEAD
-=======
-  --debug          Run ricecooker against debug server (localhost:8000) rather than contentworkshop
->>>>>>> d018c205
   --warn           Print out warnings to stderr
   --token=<t>      Authorization token (can be token or path to file with token) [default: #]
   --resume         Resume from ricecooker step (cannot be used with --reset flag)
