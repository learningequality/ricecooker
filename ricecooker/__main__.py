--- conflicted
+++ resolved
@@ -1,9 +1,5 @@
 
-<<<<<<< HEAD
-"""Usage: ricecooker uploadchannel [-huv] <file_path> [--warn] [--stage] [--compress] [--token=<t>] [--thumbnails] [--download-attempts=<n>] [--resume [--step=<step>] | --reset] [--prompt] [--publish] [[OPTIONS] ...]
-=======
-"""Usage: ricecooker uploadchannel [-huv] <file_path> [--warn] [--compress] [--token=<t>] [--thumbnails] [--download-attempts=<n>] [--resume [--step=<step>] | --reset] [--prompt] [--publish] [--daemon] [[OPTIONS] ...]
->>>>>>> f06982b8
+"""Usage: ricecooker uploadchannel [-huv] <file_path> [--warn] [--stage] [--compress] [--token=<t>] [--thumbnails] [--download-attempts=<n>] [--resume [--step=<step>] | --reset] [--prompt] [--publish] [--daemon] [[OPTIONS] ...]
 
 Arguments:
   file_path        Path to file with channel data
@@ -76,26 +72,7 @@
     except ValueError:
       raise InvalidUsageException("Invalid argument: Download-attempts must be an integer.")
 
-<<<<<<< HEAD
-
-    uploadchannel(arguments["<file_path>"],
-                  verbose=arguments["-v"],
-                  update=arguments['-u'],
-                  thumbnails=arguments["--thumbnails"],
-                  download_attempts=arguments['--download-attempts'],
-                  resume=arguments['--resume'],
-                  reset=arguments['--reset'],
-                  token=arguments['--token'],
-                  step=step,
-                  prompt=arguments['--prompt'],
-                  publish=arguments['--publish'],
-                  warnings=arguments['--warn'],
-                  compress=arguments['--compress'],
-                  stage=arguments['--stage'],
-                  **kwargs)
-=======
     if arguments['--daemon']:
         daemon_mode(arguments,**kwargs)
     else:
-        uploadchannel_wrapper(arguments, **kwargs)
->>>>>>> f06982b8
+        uploadchannel_wrapper(arguments, **kwargs)