import concurrent.futures
import copy
import mimetypes
import os
import re
import requests
import time
from urllib.parse import urlparse, urljoin
import uuid

from bs4 import BeautifulSoup
from selenium import webdriver
import selenium.webdriver.support.ui as selenium_ui
from requests_file import FileAdapter
from ricecooker.config import LOGGER, PHANTOMJS_PATH, STRICT
from ricecooker.utils.html import download_file
from ricecooker.utils.caching import CacheForeverHeuristic, FileCache, CacheControlAdapter, InvalidatingCacheControlAdapter

DOWNLOAD_SESSION = requests.Session()                          # Session for downloading content from urls
DOWNLOAD_SESSION.mount('https://', requests.adapters.HTTPAdapter(max_retries=3))
DOWNLOAD_SESSION.mount('file://', FileAdapter())
# use_dir_lock works with all filesystems and OSes
cache = FileCache('.webcache', use_dir_lock=True)
forever_adapter= CacheControlAdapter(heuristic=CacheForeverHeuristic(), cache=cache)

DOWNLOAD_SESSION.mount('http://', forever_adapter)
DOWNLOAD_SESSION.mount('https://', forever_adapter)

DEFAULT_HEADERS = {
    "User-Agent": "Mozilla/5.0 (Windows NT 6.1; WOW64; rv:20.0) Gecko/20100101 Firefox/20.0",
    "Accept-Encoding": "gzip, deflate",
    "Connection": "keep-alive"
}


USE_PYPPETEER = False

try:
    import asyncio
    from pyppeteer import launch, errors

    async def load_page(path, timeout=30, strict=True):
        browser = await launch({'headless': True})
<<<<<<< HEAD
        page = await browser.newPage()
        await page.goto(path, waitUntil='load')
        # get the entire rendered page, including the doctype
        content = await page.content()
        cookies = await page.cookies()
        await browser.close()
        return content, {'cookies': cookies, 'url': page.url}
=======
        content = None
        cookies = None
        try:
            page = await browser.newPage()
            try:
                await page.goto(path, {'timeout': timeout * 1000, 'waitUntil': ['load', 'domcontentloaded', 'networkidle0']})
            except errors.TimeoutError:
                # some sites have API calls running regularly, so the timeout may be that there's never any true
                # network idle time. Try 'networkidle2' option instead before determining we can't scrape.
                if not strict:
                    await page.goto(path, {'timeout': timeout * 1000, 'waitUntil': ['load', 'domcontentloaded', 'networkidle2']})
                else:
                    raise
            # get the entire rendered page, including the doctype
            content = await page.content()
            cookies = await page.cookies()
        except Exception as e:
            LOGGER.warning("Error scraping page: {}".format(e))
        finally:
            await browser.close()
        return content, {'cookies': cookies}
>>>>>>> 3230104a
    USE_PYPPETEER = True
except:
    print("Unable to load pyppeteer, using phantomjs for JS loading.")
    pass


def read(path, loadjs=False, session=None, driver=None, timeout=60,
        clear_cookies=True, loadjs_wait_time=3, loadjs_wait_for_callback=None, strict=True):
    """Reads from source and returns contents

    Args:
        path: (str) url or local path to download
        loadjs: (boolean) indicates whether to load js (optional)
        session: (requests.Session) session to use to download (optional)
        driver: (selenium.webdriver) webdriver to use to download (optional)
        timeout: (int) Maximum number of seconds to wait for the request to complete.
        clear_cookies: (boolean) whether to clear cookies.
        loadjs_wait_time: (int) if loading JS, seconds to wait after the
            page has loaded before grabbing the page source
        loadjs_wait_for_callback: (function<selenium.webdriver>) if loading
            JS, a callback that will be invoked to determine when we can
            grab the page source. The callback will be called with the
            webdriver, and should return True when we're ready to grab the
            page source. For example, pass in an argument like:
            ``lambda driver: driver.find_element_by_id('list-container')``
            to wait for the #list-container element to be present before rendering.
        strict: (bool) If False, when download fails, retry but allow parsing even if there
            is still minimal network traffic happening. Useful for sites that regularly poll APIs.
    Returns: str content from file or page
    """
    session = session or DOWNLOAD_SESSION

    if clear_cookies:
        session.cookies.clear()

    try:
        if loadjs:                                              # Wait until js loads then return contents
            if USE_PYPPETEER:
                content = asyncio.get_event_loop().run_until_complete(load_page(path))
                return content

            if PHANTOMJS_PATH:
                driver = driver or webdriver.PhantomJS(executable_path=PHANTOMJS_PATH)
            else:
                driver = driver or webdriver.PhantomJS()
            driver.get(path)
            if loadjs_wait_for_callback:
                selenium_ui.WebDriverWait(driver, 60).until(loadjs_wait_for_callback)
            time.sleep(loadjs_wait_time)
            return driver.page_source

        else:                                                   # Read page contents from url
            retry_count = 0
            max_retries = 5
            while True:
                try:
                    response = session.get(path, stream=True, timeout=timeout)
                    break
                except (requests.exceptions.ConnectionError, requests.exceptions.ReadTimeout) as e:
                    retry_count += 1
                    print("Error with connection ('{msg}'); about to perform retry {count} of {trymax}."
                        .format(msg=str(e), count=retry_count, trymax=max_retries))
                    time.sleep(retry_count * 1)
                    if retry_count >= max_retries:
                        raise e

            response.raise_for_status()
            return response.content

    except (requests.exceptions.MissingSchema, requests.exceptions.InvalidSchema):
        with open(path, 'rb') as fobj:                          # If path is a local file path, try to open the file
            return fobj.read()


def make_request(url, clear_cookies=False, headers=None, timeout=60, *args, **kwargs):
    sess = DOWNLOAD_SESSION

    if clear_cookies:
        sess.cookies.clear()

    retry_count = 0
    max_retries = 5
    request_headers = DEFAULT_HEADERS
    if headers:
        request_headers = copy.copy(DEFAULT_HEADERS)
        request_headers.update(headers)

    while True:
        try:
            response = sess.get(url, headers=request_headers, timeout=timeout, *args, **kwargs)
            break
        except (requests.exceptions.ConnectionError, requests.exceptions.ReadTimeout) as e:
            retry_count += 1
            print("Error with connection ('{msg}'); about to perform retry {count} of {trymax}."
                  .format(msg=str(e), count=retry_count, trymax=max_retries))
            time.sleep(retry_count * 1)
            if retry_count >= max_retries:
                raise e

    if response.status_code != 200:
        print("NOT FOUND:", url)
        if STRICT:
            response.raise_for_status()

    return response


_CSS_URL_RE = re.compile(r"url\(['\"]?(.*?)['\"]?\)")


# TODO(davidhu): Use MD5 hash of URL (ideally file) instead.
def _derive_filename(url):
    name = os.path.basename(urlparse(url).path).replace('%', '_')
    return ("%s.%s" % (uuid.uuid4().hex, name)).lower()


# global to track URLs already downloaded, so we don't keep downloading the same content over and over
# because it's referenced in many different places
downloaded_links = []


def download_static_assets(doc, destination, base_url,
        request_fn=make_request, url_blacklist=[], js_middleware=None,
        css_middleware=None, derive_filename=_derive_filename, link_policy=None):
    """
    Download all static assets referenced from an HTML page.
    The goal is to easily create HTML5 apps! Downloads JS, CSS, images, and
    audio clips.

    Args:
        doc: The HTML page source as a string or BeautifulSoup instance.
        destination: The folder to download the static assets to!
        base_url: The base URL where assets will be downloaded from.
        request_fn: The function to be called to make requests, passed to
            ricecooker.utils.html.download_file(). Pass in a custom one for custom
            caching logic.
        url_blacklist: A list of keywords of files to not include in downloading.
            Will do substring matching, so e.g. 'acorn.js' will match
            '/some/path/to/acorn.js'.
        js_middleware: If specificed, JS content will be passed into this callback
            which is expected to return JS content with any modifications.
        css_middleware: If specificed, CSS content will be passed into this callback
            which is expected to return CSS content with any modifications.

    Return the modified page HTML with links rewritten to the locations of the
    downloaded static files, as a BeautifulSoup object. (Call str() on it to
    extract the raw HTML.)
    """
    # without the ending /, some functions will treat the last path component like a filename, so add it.
    if not base_url.endswith('/'):
        base_url += '/'

    LOGGER.warning("base_url = {}".format(base_url))

    if not isinstance(doc, BeautifulSoup):
        doc = BeautifulSoup(doc, "html.parser")

    # Helper function to download all assets for a given CSS selector.
    def download_assets(selector, attr, url_middleware=None,
            content_middleware=None, node_filter=None):
        nodes = doc.select(selector)

        for i, node in enumerate(nodes):

            if node_filter:
                if not node_filter(node):
                    src = node[attr]
                    node[attr] = ''
                    print('        Skipping node with src ', src)
                    continue

            if node[attr].startswith('data:'):
                continue

            url = urljoin(base_url, node[attr])

            if _is_blacklisted(url, url_blacklist):
                LOGGER.info('        Skipping downloading blacklisted url', url)
                node[attr] = ""
                continue

            if url_middleware:
                url = url_middleware(url)

            filename = derive_filename(url)
            _path, ext = os.path.splitext(filename)
            subpath = None
            if not ext:
                # This COULD be an index file in a dir, or just a file with no extension. Handle either case by
                # turning the path into filename + '/index' + the file extension from the content type
                response = requests.get(url)
                type = response.headers['content-type'].split(';')[0]
                ext = mimetypes.guess_extension(type)
                # if we're really stuck, just default to HTML as that is most likely if this is a redirect.
                if not ext:
                    ext = '.html'
                subpath = os.path.dirname(filename)
                filename = 'index{}'.format(ext)

                os.makedirs(os.path.join(destination, subpath), exist_ok=True)

            node[attr] = filename

            LOGGER.info("Downloading {} to filename {}".format(url, filename))
            download_file(url, destination, request_fn=request_fn,
                    filename=filename, subpath=subpath, middleware_callbacks=content_middleware)

    def js_content_middleware(content, url, **kwargs):
        if js_middleware:
            content = js_middleware(content, url, **kwargs)
        return content

    def css_node_filter(node):
        return "stylesheet" in node["rel"]

    def css_content_middleware(content, url, **kwargs):
        if css_middleware:
            content = css_middleware(content, url, **kwargs)

        root_parts = urlparse(url)

        # Download linked fonts and images
        def repl(match):
            src = match.group(1)

            if src.startswith('//localhost'):
                return 'url()'
            # Don't download data: files
            if src.startswith('data:'):
                return match.group(0)
            parts = urlparse(src)
            root_url = None
            if url:
                root_url = url[:url.rfind('/') + 1]

            if parts.scheme and parts.netloc:
                src_url = src
            elif parts.path.startswith('/') and url:
                src_url = '{}://{}{}'.format(root_parts.scheme, root_parts.netloc, parts.path)
            elif url and root_url:
                src_url = urljoin(root_url, src)
            else:
                src_url = urljoin(base_url, src)

            if _is_blacklisted(src_url, url_blacklist):
                print('        Skipping downloading blacklisted url', src_url)
                return 'url()'

            derived_filename = derive_filename(src_url)

            # The _derive_filename function puts all files in the root, so all URLs need
            # rewritten. When using get_archive_filename, relative URLs will still work.
            new_url = src
            if derive_filename == _derive_filename:
                if url and parts.path.startswith('/'):
                    parent_url = derive_filename(url)
                    new_url = os.path.relpath(src, os.path.dirname(parent_url))
                else:
                    new_url = derived_filename

            download_file(src_url, destination, request_fn=request_fn,
                    filename=derived_filename)
<<<<<<< HEAD
            return 'url("%s")' % src
=======
            return 'url("%s")' % new_url
>>>>>>> 3230104a

        return _CSS_URL_RE.sub(repl, content)

    # Download all linked static assets.
    download_assets("img[src]", "src")  # Images
    download_assets("link[href]", "href",
            content_middleware=css_content_middleware,
            node_filter=css_node_filter)  # CSS
    download_assets("script[src]", "src",
            content_middleware=js_content_middleware) # JS
    download_assets("source[src]", "src") # Potentially audio
    download_assets("source[srcset]", "srcset") # Potentially audio

    # Link scraping can be expensive, so it's off by default. We decrement the levels value every time we recurse
    # so skip once we hit zero.
    if link_policy is not None and link_policy['levels'] > 0:
        nodes = doc.select("iframe[src]")
        # TODO: add "a[href]" handling to this and/or ways to whitelist / blacklist tags and urls
        for node in nodes:

            url = node['src']
            parts = urlparse(url)
            should_scrape = False
            if not parts.scheme or parts.scheme.startswith('http'):
                if not parts.netloc or parts.netloc in base_url:
                    should_scrape = link_policy['scope'] in ['same_domain', 'all']
                    if not parts.netloc:
                        url = urljoin(base_url, url)
                        LOGGER.warning("url = {}".format(url))
                else:
                    should_scrape = link_policy['scope'] in ['external', 'all']

            if should_scrape and not url in downloaded_links:
                LOGGER.info("Scraping link, policy is: {}".format(link_policy))
                # we need to use archive_page because the iframe may have its own set of assets
                LOGGER.info("Downloading iframe to {}: {}".format(url, destination))
                policy = copy.copy(link_policy)
                # make sure we reduce the depth level by one each time we recurse
                policy['levels'] -= 1
                archive_page(url, destination, link_policy)
                downloaded_links.append(url)

    # ... and also run the middleware on CSS/JS embedded in the page source to
    # get linked files.
    for node in doc.select('style'):
        node.string = css_content_middleware(node.get_text(), url='')

    for node in doc.select('script'):
        if not node.attrs.get('src'):
            node.string = js_content_middleware(node.get_text(), url='')

    return doc


def get_archive_filename(url, page_domain=None, page_url=None, download_root=None, urls_to_replace=None):
    file_url_parsed = urlparse(url)
    page_url_parsed = None
    LOGGER.info("page_domain = {}, page_url = {}".format(page_domain, page_url))
    if page_url:
        page_url_parsed = urlparse(page_url)
        if not page_domain and page_url_parsed.netloc:
            page_domain = page_url_parsed.netloc

    no_scheme_url = url
    if file_url_parsed.scheme != '':
        no_scheme_url = url.replace(file_url_parsed.scheme + '://', '')
    rel_path = file_url_parsed.path.replace('%', '_')
    domain = file_url_parsed.netloc.replace(':', '_')
    if not domain and page_domain:
        domain = page_domain
<<<<<<< HEAD
        if rel_path.startswith('/') and not url.startswith('/'):
            # urlparse assumes links that are relative are relative to the domain root, which is not
            # a safe assumption. Just use the original passed in URL for further processing.
            rel_path = url
=======
>>>>>>> 3230104a
    if rel_path.startswith('/'):
        rel_path = rel_path[1:]
    else:
        # it is relative to the current subdir, not the root of the domain
        if page_url_parsed.path.endswith('/'):
            rel_path = page_url_parsed.path + rel_path
        else:
            rel_path = os.path.dirname(page_url_parsed.path) + '/' + rel_path
    url_local_dir = os.path.join(domain, rel_path)
    assert domain in url_local_dir

    LOGGER.warning("rel_path = {}, parsed_url_path = {}".format(rel_path, page_url_parsed.path))
    LOGGER.warning("domain = {}, local_dir_name = {}".format(domain, url_local_dir))

    _path, ext = os.path.splitext(url_local_dir)
    local_dir_name = os.path.dirname(url_local_dir)
    if ext != '':
        local_dir_name = os.path.dirname(url_local_dir)
    if local_dir_name != url_local_dir and urls_to_replace is not None:
        full_dir = os.path.join(download_root, local_dir_name)
        os.makedirs(full_dir, exist_ok=True)
        urls_to_replace[url] = no_scheme_url
    return url_local_dir


def archive_page(url, download_root, link_policy=None, run_js=False):
    """
    Download fully rendered page and all related assets into ricecooker's site archive format.

    :param url: URL to download
    :param download_root: Site archive root directory
    :param link_policy: a dict of the following policy, or None to ignore all links.
            key: policy, value: string, one of "scrape" or "ignore"
            key: scope, value: string, one of "same_domain", "external", "all"
            key: levels, value: integer, number of levels deep to apply this policy

    :return: A dict containing info about the page archive operation
    """

    os.makedirs(download_root, exist_ok=True)
    if run_js:
        content, props = asyncio.get_event_loop().run_until_complete(load_page(url))
    else:
        retry_count = 0
        max_retries = 5
        while True:
            try:
                response = DOWNLOAD_SESSION.get(url, stream=True, timeout=60000)
                props = {'cookies': requests.utils.dict_from_cookiejar(response.cookies), 'url': response.url}
                break
            except (requests.exceptions.ConnectionError, requests.exceptions.ReadTimeout) as e:
                retry_count += 1
                print("Error with connection ('{msg}'); about to perform retry {count} of {trymax}."
                      .format(msg=str(e), count=retry_count, trymax=max_retries))
                time.sleep(retry_count * 1)
                if retry_count >= max_retries:
                    raise e

        response.raise_for_status()
        content = response.text


    LOGGER.warning("Props = {}".format(props))

    # url may be redirected, for relative link handling we want the final URL that was loaded.
    url = props['url']
    parsed_url = urlparse(url)
    page_domain = parsed_url.netloc.replace(':', '_')

    # get related assets
    base_url = url[:url.rfind('/')]
    urls_to_replace = {}

    if content:
        LOGGER.warning("Downloading assets for {}".format(url))
        page_url = url
        def html5_derive_filename(url):
            return get_archive_filename(url, page_domain, page_url, download_root, urls_to_replace)
        download_static_assets(content, download_root, base_url, derive_filename=html5_derive_filename,
                               link_policy=link_policy)

        for key in urls_to_replace:
            url_parts = urlparse(key)
            # When we get an absolute URL, it may appear in one of three different ways in the page:
            key_variants = [
                # 1. /path/to/file.html
                key.replace(url_parts.scheme + '://' + url_parts.netloc, ''),
                # 2. https://www.domain.com/path/to/file.html
                key,
                # 3. //www.domain.com/path/to/file.html
                key.replace(url_parts.scheme + ':', ''),
            ]

            orig_content = content
            for variant in key_variants:
                # searching within quotes ensures we only replace the exact URL we are
                # trying to replace
                # we avoid using BeautifulSoup because Python HTML parsers can be destructive and
                # do things like strip out the doctype.
<<<<<<< HEAD
                old_str = '="{}"'.format(variant)
                new_str = '="{}"'.format(urls_to_replace[key])
                content = content.replace(old_str, new_str)
                # content = content.replace('url({})"'.format(variant), 'url({})'.format(urls_to_replace[key]))
=======
                content = content.replace('="{}"'.format(variant), '="{}"'.format(urls_to_replace[key]))
                content = content.replace('url({})'.format(variant), 'url({})'.format(urls_to_replace[key]))
>>>>>>> 3230104a

            if content == orig_content:
                LOGGER.debug("link not replaced: {}".format(key))
                LOGGER.debug("key_variants = {}".format(key_variants))

        download_path = os.path.join(download_root, html5_derive_filename(parsed_url.path))
        _path, ext = os.path.splitext(download_path)
        index_path = download_path
        if '.htm' not in ext:
            index_path = os.path.join(download_path, 'index.html')

        os.makedirs(os.path.dirname(index_path), exist_ok=True)
        soup = BeautifulSoup(content)
        f = open(index_path, 'wb')
        f.write(soup.prettify(encoding="utf-8"))
        f.close()

        page_info = {
            'url': url,
            'cookies': props['cookies'],
            'index_path': index_path,
            'resources': list(urls_to_replace.values())
        }

        return page_info

    return None


def _is_blacklisted(url, url_blacklist):
    return any((item in url.lower()) for item in url_blacklist)


def download_in_parallel(urls, func=None, max_workers=5):
    """
    Takes a set of URLs, and downloads them in parallel
    :param urls: A list of URLs to download in parallel
    :param func: A function that takes the URL as a parameter.
                 If not specified, defaults to a session-managed
                 requests.get function.
    :return: A dictionary of func return values, indexed by URL
    """
    if func is None:
        func = requests.get

    results = {}
    start = 0
    end = len(urls)
    batch_size = 100
    with concurrent.futures.ThreadPoolExecutor(max_workers=max_workers) as executor:
        while start < end:
            batch = urls[start:end]
            futures = {}
            for url in batch:
                futures[executor.submit(func, url)] = url

            for future in concurrent.futures.as_completed(futures):
                url = futures[future]
                try:
                    result = future.result()
                    results[url] = result
                except:
                    raise
            start = start + batch_size

    return results<|MERGE_RESOLUTION|>--- conflicted
+++ resolved
@@ -41,15 +41,6 @@
 
     async def load_page(path, timeout=30, strict=True):
         browser = await launch({'headless': True})
-<<<<<<< HEAD
-        page = await browser.newPage()
-        await page.goto(path, waitUntil='load')
-        # get the entire rendered page, including the doctype
-        content = await page.content()
-        cookies = await page.cookies()
-        await browser.close()
-        return content, {'cookies': cookies, 'url': page.url}
-=======
         content = None
         cookies = None
         try:
@@ -71,7 +62,6 @@
         finally:
             await browser.close()
         return content, {'cookies': cookies}
->>>>>>> 3230104a
     USE_PYPPETEER = True
 except:
     print("Unable to load pyppeteer, using phantomjs for JS loading.")
@@ -334,11 +324,7 @@
 
             download_file(src_url, destination, request_fn=request_fn,
                     filename=derived_filename)
-<<<<<<< HEAD
-            return 'url("%s")' % src
-=======
             return 'url("%s")' % new_url
->>>>>>> 3230104a
 
         return _CSS_URL_RE.sub(repl, content)
 
@@ -409,13 +395,11 @@
     domain = file_url_parsed.netloc.replace(':', '_')
     if not domain and page_domain:
         domain = page_domain
-<<<<<<< HEAD
         if rel_path.startswith('/') and not url.startswith('/'):
             # urlparse assumes links that are relative are relative to the domain root, which is not
             # a safe assumption. Just use the original passed in URL for further processing.
             rel_path = url
-=======
->>>>>>> 3230104a
+
     if rel_path.startswith('/'):
         rel_path = rel_path[1:]
     else:
@@ -515,15 +499,8 @@
                 # trying to replace
                 # we avoid using BeautifulSoup because Python HTML parsers can be destructive and
                 # do things like strip out the doctype.
-<<<<<<< HEAD
-                old_str = '="{}"'.format(variant)
-                new_str = '="{}"'.format(urls_to_replace[key])
-                content = content.replace(old_str, new_str)
-                # content = content.replace('url({})"'.format(variant), 'url({})'.format(urls_to_replace[key]))
-=======
                 content = content.replace('="{}"'.format(variant), '="{}"'.format(urls_to_replace[key]))
                 content = content.replace('url({})'.format(variant), 'url({})'.format(urls_to_replace[key]))
->>>>>>> 3230104a
 
             if content == orig_content:
                 LOGGER.debug("link not replaced: {}".format(key))
