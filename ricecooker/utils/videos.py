import logging
import re
import subprocess

from le_utils.constants import format_presets

from .images import ThumbnailGenerationError

LOGGER = logging.getLogger("VideoResource")
LOGGER.setLevel(logging.DEBUG)


def guess_video_preset_by_resolution(videopath):
    """
    Run `ffprobe` to find resolution classify as high resolution (video height >= 720),
    or low resolution (video height < 720).
    Return appropriate video format preset: VIDEO_HIGH_RES or VIDEO_LOW_RES.
    """
    try:
        LOGGER.debug("Entering 'guess_video_preset_by_resolution' method")
        result = subprocess.check_output(
            [
                "ffprobe",
                "-v",
                "error",
                "-print_format",
                "json",
                "-show_entries",
                "stream=width,height",
                "-of",
                "default=noprint_wrappers=1",
                str(videopath),
            ]
        )
        LOGGER.debug("ffprobe stream result = {}".format(result))
        pattern = re.compile("width=([0-9]*)[^height]+height=([0-9]*)")
        match = pattern.search(str(result))
        if match is None:
            return format_presets.VIDEO_LOW_RES
        width, height = int(match.group(1)), int(match.group(2))
        if height >= 720:
            LOGGER.info("Video preset from {} = high resolution".format(videopath))
            return format_presets.VIDEO_HIGH_RES
        else:
            LOGGER.info("Video preset from {} = low resolution".format(videopath))
            return format_presets.VIDEO_LOW_RES
    except Exception as e:
        LOGGER.warning(e)
        return format_presets.VIDEO_LOW_RES


def extract_thumbnail_from_video(fpath_in, fpath_out, overwrite=False):
    """
    Extract a thumbnail from the video given through the `fobj_in` file object.
    The thumbnail image will be written in the file object given in `fobj_out`.
    """
    try:
        result = subprocess.check_output(
            [
                "ffprobe",
                "-v",
                "error",
                "-show_entries",
                "format=duration",
                "-of",
                "default=noprint_wrappers=1:nokey=1",
                "-loglevel",
                "panic",
                str(fpath_in),
            ]
        )

        midpoint = float(re.search("\d+\.\d+", str(result)).group()) / 2
        # scale parameters are from https://trac.ffmpeg.org/wiki/Scaling
        scale = "scale=400:225:force_original_aspect_ratio=decrease,pad=400:225:(ow-iw)/2:(oh-ih)/2"
<<<<<<< HEAD
        command = ['ffmpeg', "-y" if overwrite else "-n", '-i', str(fpath_in), "-vf", scale, "-vcodec", "png",
                   "-nostats",
                   '-ss', str(midpoint), '-vframes', '1', '-q:v', '2', "-loglevel", "panic", str(fpath_out)]
=======
        command = [
            "ffmpeg",
            "-y" if overwrite else "-n",
            "-i",
            str(fpath_in),
            "-vf",
            scale,
            "-vcodec",
            "png",
            "-nostats",
            "-ss",
            str(midpoint),
            "-vframes",
            "1",
            "-q:v",
            "2",
            "-loglevel",
            "panic",
            str(fpath_out),
        ]
>>>>>>> 77ed5b50
        subprocess.check_output(command, stderr=subprocess.STDOUT)
    except subprocess.CalledProcessError as e:
        raise ThumbnailGenerationError("{}: {}".format(e, e.output))


def extract_duration_of_video(fpath_in):
    try:
        result = subprocess.check_output(['ffprobe', '-v', 'error', '-show_entries', 'format=duration', '-of',
                                          'default=noprint_wrappers=1:nokey=1', "-loglevel", "panic", str(fpath_in)])
        return result.decode("utf-8")
    except Exception as ex:
        LOGGER.warning(ex)
        raise ex


class VideoCompressionError(Exception):
    """
    Custom error returned when `ffmpeg` compression exits with a non-zero status.
    """

    pass


def compress_video(source_file_path, target_file, overwrite=False, **kwargs):
    """
    Compress and scale video at `source_file_path` using setting provided in `kwargs`:
      - max_height (int): set a limit for maximum vertical resolution (default: 480)
      - max_width (int): set a limit for maximum horizontal resolution for video
      - crf (int): set compression constant rate factor (default 32 = compress a lot)
    Save compressed output video to `target_file`.
    """
    # scaling
    # The output width and height for ffmpeg scale param must be divisible by 2
    # using value -2 to get robust behaviour: maintains the aspect ratio and also
    # ensure the calculated dimension is divisible by 2
    if "max_width" in kwargs:
        scale = "'w=trunc(min(iw,{max_width})/2)*2:h=-2'".format(
            max_width=kwargs["max_width"]
        )
    elif "max_height" in kwargs:
        scale = "'w=-2:h=trunc(min(ih,{max_height})/2)*2'".format(
            max_height=kwargs["max_height"]
        )
    else:
        scale = "'w=-2:h=trunc(min(ih,480)/2)*2'"  # default to max-height 480px

    # set constant rate factor, see https://trac.ffmpeg.org/wiki/Encode/H.264#crf
    crf = kwargs["crf"] if "crf" in kwargs else 32

    # run command
    command = [
        "ffmpeg",
        "-y" if overwrite else "-n",
        "-i",
        source_file_path,
        "-profile:v",
        "baseline",
        "-level",
        "3.0",
        "-b:a",
        "32k",
        "-ac",
        "1",
        "-vf",
        "scale={}".format(scale),
        "-crf",
        str(crf),
        "-preset",
        "slow",
        "-v",
        "error",
        "-strict",
        "-2",
        "-stats",
        target_file,
    ]
    try:
        subprocess.check_output(command, stderr=subprocess.STDOUT)
    except subprocess.CalledProcessError as e:
        raise VideoCompressionError("{}: {}".format(e, e.output))<|MERGE_RESOLUTION|>--- conflicted
+++ resolved
@@ -73,11 +73,6 @@
         midpoint = float(re.search("\d+\.\d+", str(result)).group()) / 2
         # scale parameters are from https://trac.ffmpeg.org/wiki/Scaling
         scale = "scale=400:225:force_original_aspect_ratio=decrease,pad=400:225:(ow-iw)/2:(oh-ih)/2"
-<<<<<<< HEAD
-        command = ['ffmpeg', "-y" if overwrite else "-n", '-i', str(fpath_in), "-vf", scale, "-vcodec", "png",
-                   "-nostats",
-                   '-ss', str(midpoint), '-vframes', '1', '-q:v', '2', "-loglevel", "panic", str(fpath_out)]
-=======
         command = [
             "ffmpeg",
             "-y" if overwrite else "-n",
@@ -98,7 +93,6 @@
             "panic",
             str(fpath_out),
         ]
->>>>>>> 77ed5b50
         subprocess.check_output(command, stderr=subprocess.STDOUT)
     except subprocess.CalledProcessError as e:
         raise ThumbnailGenerationError("{}: {}".format(e, e.output))
