# Question models for exercises

import uuid
import json
import re
import copy
import sys
from bs4 import BeautifulSoup
from le_utils.constants import content_kinds,file_formats, format_presets, licenses, exercises
from .. import config
from ..exceptions import UnknownQuestionTypeError, InvalidQuestionException

WEB_GRAPHIE_URL_REGEX = r'web\+graphie:([^\)]+)'
FILE_REGEX = r'!\[([^\]]+)?\]\(([^\)]+)\)'
IMG_REGEX = r'<\s*img[^>]+>'
IMG_SRC_REGEX = r'\ssrc\s*=\"([^"]+)\"'
IMG_ALT_REGEX = r'\salt\s*=\"([^"]+)\"'

class BaseQuestion:
    """ Base model representing exercise questions

        Questions are used to assess learner's understanding

        Attributes:
            id (str): question's unique id
            question (str): question text
            question_type (str): what kind of question is this
            answers ([{'answer':str, 'correct':bool}]): answers to question
            hints (str or [str]): optional hints on how to answer question
            raw_data (str): raw data for perseus file
    """
    def __init__(self, id, question, question_type, answers=None, hints=None, raw_data=""):
        self.question = question
        self.question_type = question_type
        self.files=[]
        self.answers = answers if answers is not None else []
        self.hints = [] if hints is None else [hints] if isinstance(hints,str) else hints
        self.raw_data = raw_data
        self.original_id=id
        self.id = uuid.uuid5(uuid.NAMESPACE_DNS, id)

    def to_dict(self):
        """ to_dict: puts data in format CC expects
            Args: None
            Returns: dict of node's data
        """
        return {
            "assessment_id": self.id.hex,
            "type": self.question_type,
            "files": self.files,
            "question": self.question,
            "hints": json.dumps(self.hints, ensure_ascii=False),
            "answers": json.dumps(self.answers, ensure_ascii=False),
            "raw_data": self.raw_data,
        }

    def create_answer(self, answer, correct=True):
        """ create_answer: Put answer in standard format
            Args:
                answer (str): text of answer
                correct (bool): indicates if answer is correct
            Returns: dict of formatted answer
        """
        return {"answer": str(answer), "correct":correct}

    def process_question(self):
        """ process_question: Parse data that needs to have image strings processed
            Args: None
            Returns: list of all downloaded files
        """
        # Process question
        self.question, question_files = self.set_images(self.question)

        # Process answers
        answers = []
        answer_files = []
        for answer in self.answers:
            processed_string, afiles = self.set_images(answer['answer'])
            answers += [{"answer": processed_string, "correct":answer['correct']}]
            answer_files += afiles
        self.answers = answers

        # Process hints
        hints = []
        hint_files = []
        for hint in self.hints:
            processed_string, hfiles = self.set_images(hint)
            hints += [{"hint":processed_string}]
            hint_files += hfiles
        self.hints = hints

        self.files += question_files + answer_files + hint_files

    def set_images(self, text):
        """ set_images: Replace image strings with downloaded image checksums
            Args:
                text (str): text to parse for image strings
            Returns:string with checksums in place of image strings and
                list of files that were downloaded from string
        """
        # Set up return values and regex
        file_list = []
        processed_string = self.parse_html(text)
        reg = re.compile(FILE_REGEX, flags=re.IGNORECASE)
        matches = reg.findall(processed_string)

        # Parse all matches
        for match in matches:
<<<<<<< HEAD
            file_result=self.set_image(match[1])
=======
            file_result=self.set_image(match[1], downloader)
>>>>>>> 593c8804
            if file_result[0] != "":
                replacement, new_files = file_result
                processed_string = processed_string.replace(match[1], replacement)
                file_list += new_files
        return processed_string, file_list

    def parse_html(self, text):
        """ parse_html: Properly formats any img tags that might be in content
            Args:
                text (str): text to parse
            Returns: string with properly formatted images
        """
        bs = BeautifulSoup(text, "html.parser")
        file_reg = re.compile(FILE_REGEX, flags=re.IGNORECASE)
        tags = bs.findAll('img')

        for tag in tags:
            # Look for src attribute, remove formatting if added to image
            src_text = tag.get("src") or ""
            formatted_src_match = file_reg.search(src_text)
            src_text = formatted_src_match.group(2) if formatted_src_match else src_text

            alt_text = tag.get("alt") or ""
            tag.replaceWith("![{alt}]({src})".format(alt=alt_text, src=src_text))
        return str(bs)

<<<<<<< HEAD
    def set_image(self, text):
=======
    def set_image(self, text, downloader):
>>>>>>> 593c8804
        """ set_image: Replace image string with downloaded image checksum
            Args:
                text (str): text to parse for image strings
            Returns:string with checksums in place of image strings and
                list of files that were downloaded from string
        """
        # Set up return values and regex
        graphie_reg = re.compile(WEB_GRAPHIE_URL_REGEX, flags=re.IGNORECASE)
        graphie_match = graphie_reg.match(text)
        result=None
        replacement = None
        title="Question {0}".format(self.original_id)
        # If it is a web+graphie, download svg and json files,
        # Otherwise, download like other files
        if graphie_match:
            text = graphie_match.group().replace("web+graphie:", "")
            result = config.DOWNLOADER.download_graphie(text, title)
            replacement = result['original_filename'] if result else ""
        else:
            result = config.DOWNLOADER.download_file(text, title, preset=format_presets.EXERCISE_IMAGE, default_ext=file_formats.PNG)
            replacement = result['filename'] if result else ""
        text = text.replace(text, exercises.CONTENT_STORAGE_FORMAT.format(replacement))
        return text, [result]

    def validate(self):
        """ validate: Makes sure question is valid
            Args: None
            Returns: boolean indicating if question is valid
        """
        assert self.id is not None, "Assumption Failed: Question must have an id"
        assert isinstance(self.question, str) or self.question is None, "Assumption Failed: Question must be a string"
        assert isinstance(self.question_type, str), "Assumption Failed: Question type must be a string"
        assert isinstance(self.answers, list), "Assumption Failed: Answers must be a list"
        assert isinstance(self.hints, list), "Assumption Failed: Hints must be a list"
        for a in self.answers:
            assert isinstance(a, dict), "Assumption Failed: Answer in answer list is not a dict"
        for h in self.hints:
            assert isinstance(h, str), "Assumption Failed: Hint in hint list is not a string"
        return True

class PerseusQuestion(BaseQuestion):
    """ Model representing perseus questions

        Perseus questions have already been formatted to the
        .perseus format and can therefore be created with just
        raw data (no need to parse the data)

        Attributes:
            id (str): question's unique id
            raw_data (str): pre-formatted perseus question
            images ({key:str, ...}): a dict mapping image string to replace to path to image
    """

    def __init__(self, id, raw_data):
        raw_data = raw_data if isinstance(raw_data, str) else json.dumps(raw_data)
        super(PerseusQuestion, self).__init__(id, "", exercises.PERSEUS_QUESTION, [], [], raw_data)

    def validate(self):
        """ validate: Makes sure perseus question is valid
            Args: None
            Returns: boolean indicating if perseus question is valid
        """
        try:
            assert self.question == "", "Assumption Failed: Perseus question should not have a question"
            assert self.question_type == exercises.PERSEUS_QUESTION, "Assumption Failed: Question should be perseus type"
            assert self.answers == [], "Assumption Failed: Answer list should be empty for perseus question"
            assert self.hints == [], "Assumption Failed: Hint list should be empty for perseus question"
            return super(PerseusQuestion, self).validate()
        except AssertionError as ae:
            raise InvalidQuestionException("Invalid question: {0}".format(self.__dict__))

    def process_question(self,):
        """ process_question: Parse data that needs to have image strings processed
            Args: None
            Returns: list of all downloaded files
        """
        image_files=[]
        image_data = json.loads(self.raw_data)

        # Process question
        if 'question' in image_data and 'images' in image_data['question']:
            image_data['question']['images'], qfiles = self.process_image_field(image_data['question'])
            image_files += qfiles

        # Process hints
        if 'hints' in image_data:
            for hint in image_data['hints']:
                if 'images' in hint:
                    hint['images'], hfiles = self.process_image_field(hint)
                    image_files += hfiles

        # Process answers
        if 'answers' in image_data:
            for answer in image_data['answers']:
                if 'images' in answer:
                    answer['images'], afiles = self.process_image_field(answer)
                    image_files += afiles

        # Process raw data
        self.raw_data = json.dumps(image_data, ensure_ascii=False)
        self.raw_data, data_files = super(PerseusQuestion, self).set_images(self.raw_data)

        # Return all files
        self.files += image_files + data_files

    def process_image_field(self, data):
        """ process_image_field: Specifically process perseus question image field
            Args:
                data (dict): data that contains 'images' field
            Returns: list of all downloaded files
        """
        files = []

        new_data = copy.deepcopy(data['images'])
        for k, v in data['images'].items():
            new_key, fs = self.set_image(k)
            files += fs
            new_data[new_key] = new_data.pop(k)
        return new_data, files

    def set_image(self, text, downloader):
        """ set_images: Replace image strings with downloaded image checksums
            Args:
                text (str): text to parse for image strings
                downloader (DownloadManager): download manager to download images
            Returns:string with checksums in place of image strings and
                list of files that were downloaded from string
        """
        # Set up return values and regex
        file_list = []
        graphie_reg = re.compile(WEB_GRAPHIE_URL_REGEX, flags=re.IGNORECASE)
        graphie_match = graphie_reg.match(text)
        # If it is a web+graphie, download svg and json files,
        # Otherwise, download like other files
        if graphie_match:
            link = graphie_match.group().replace("web+graphie:", "")
            graphie_result = downloader.download_graphie(link, "Question {0}".format(self.original_id))
            if not graphie_result:
                return "", []
            filename, svg_filename, json_filename = graphie_result
            text = text.replace(link, exercises.CONTENT_STORAGE_FORMAT.format(filename))
            file_list += [svg_filename, json_filename]
        else:
            result = downloader.download_file(text, "Question {0}".format(self.original_id), preset=format_presets.EXERCISE_IMAGE, default_ext=".{}".format(file_formats.PNG))
            if not result:
                return "", []
            filename = result
            text = text.replace(text, exercises.CONTENT_STORAGE_FORMAT.format(filename))
            file_list += [filename]
        return text, file_list

class MultipleSelectQuestion(BaseQuestion):
    """ Model representing multiple select questions

        Multiple select questions have a set of answers for
        the learner to select. There can be multiple answers for
        a question (e.g. Which of the following are prime numbers?
        A. 1, B. 2, C. 3, D. 4)

        Attributes:
            id (str): question's unique id
            question (str): question text
            correct_answers ([str]): list of correct answers
            all_answers ([str]): list of all possible answers
            hint (str): optional hint on how to answer question
            images ({key:str, ...}): a dict mapping image placeholder names to path to image
    """

    def __init__(self, id, question, correct_answers, all_answers, hints=None):
        hints = [] if hints is None else hints

        # Put answers into standard format
        set_all_answers = set(all_answers)
        all_answers += [answer for answer in correct_answers if answer not in set_all_answers]
        answers = [self.create_answer(answer, answer in correct_answers) for answer in all_answers]
        if len(answers) == 0:
            answers = [self.create_answer('No answers provided.')]
            if config.WARNING:
                sys.stderr.write("\n\tWARNING: Question {id} does not have any answers (set to default)".format(id=id))
        super(MultipleSelectQuestion, self).__init__(id, question, exercises.MULTIPLE_SELECTION, answers, hints)

    def validate(self):
        """ validate: Makes sure multiple selection question is valid
            Args: None
            Returns: boolean indicating if multiple selection question is valid
        """
        try:
            assert self.question_type == exercises.MULTIPLE_SELECTION, "Assumption Failed: Question should be multiple selection type"
            assert len(self.answers) > 0, "Assumption Failed: Multiple selection question should have answers"
            for a in self.answers:
                assert 'answer' in a and isinstance(a['answer'], str), "Assumption Failed: Answer in answer list is not a string"
                assert 'correct' in a and isinstance(a['correct'], bool), "Assumption Failed: Correct indicator is not a boolean in answer list"
            for h in self.hints:
                assert isinstance(h, str), "Assumption Failed: Hint in hint list is not a string"
            return super(MultipleSelectQuestion, self).validate()
        except AssertionError as ae:
            raise InvalidQuestionException("Invalid question: {0}".format(self.__dict__))


class SingleSelectQuestion(BaseQuestion):
    """ Model representing single select questions

        Single select questions have a set of answers for
        with only one correct answer. (e.g. How many degrees are in a right angle?
        A. 45, B. 90, C. 180, D. None of the above)

        Attributes:
            id (str): question's unique id
            question (str): question text
            correct_answer (str): correct answer
            all_answers ([str]): list of all possible answers
            hint (str): optional hint on how to answer question
    """
    def __init__(self, id, question, correct_answer, all_answers, hints=None):
        hints = [] if hints is None else hints

        # Put answers into standard format
        if correct_answer not in all_answers:
            all_answers += [correct_answer]
        answers = [self.create_answer(answer, answer==correct_answer) for answer in all_answers]
        if len(answers) == 0:
            answers = [self.create_answer('No answers provided.')]
            if config.WARNING:
                sys.stderr.write("\n\tWARNING: Question {id} does not have any answers (set to default)".format(id=id))
        super(SingleSelectQuestion, self).__init__(id, question, exercises.SINGLE_SELECTION, answers, hints)

    def validate(self):
        """ validate: Makes sure single selection question is valid
            Args: None
            Returns: boolean indicating if single selection question is valid
        """
        try:
            assert self.question_type == exercises.SINGLE_SELECTION, "Assumption Failed: Question should be single selection type"
            assert len(self.answers) > 0, "Assumption Failed: Multiple selection question should have answers"
            correct_answers = 0
            for a in self.answers:
                assert 'answer' in a and isinstance(a['answer'], str), "Assumption Failed: Answer in answer list is not a string"
                assert 'correct' in a and isinstance(a['correct'], bool), "Assumption Failed: Correct indicator is not a boolean in answer list"
                correct_answers += 1 if a['correct'] else 0
            assert correct_answers == 1, "Assumption Failed: Single selection question should have only one correct answer"
            for h in self.hints:
                assert isinstance(h, str), "Assumption Failed: Hint in hint list is not a string"
            return super(SingleSelectQuestion, self).validate()
        except AssertionError as ae:
            raise InvalidQuestionException("Invalid question: {0}".format(self.__dict__))


class FreeResponseQuestion(BaseQuestion):
    """ Model representing free response questions

        Free response questions are open-ended questions
        that have no set answer (e.g. Prove that the sum of
        every triangle's angles is 360 degrees.)

        Attributes:
            id (str): question's unique id
            question (str): question text
            hint (str): optional hint on how to answer question
    """
    def __init__(self, id, question, hints=None):
        hints = [] if hints is None else hints
        super(FreeResponseQuestion, self).__init__(id, question, exercises.FREE_RESPONSE, [], hints)

    def validate(self):
        """ validate: Makes sure free response question is valid
            Args: None
            Returns: boolean indicating if free response question is valid
        """
        try:
            assert self.question_type == exercises.FREE_RESPONSE, "Assumption Failed: Question should be free response type"
            for h in self.hints:
                assert isinstance(h, str), "Assumption Failed: Hint in hint list is not a string"
            assert self.answers == [], "Assumption Failed: Free response question should not have defined answers"
            return super(FreeResponseQuestion, self).validate()
        except AssertionError as ae:
            raise InvalidQuestionException("Invalid question: {0}".format(self.__dict__))


class InputQuestion(BaseQuestion):
    """ Model representing input questions

        Input questions are questions that have one or more
        answers (e.g. Name a factor of 10. ____)

        Attributes:
            id (str): question's unique id
            question (str): question text
            answers ([{'answer':str, 'hint':str}]): answers to question
            hint (str): optional hint on how to answer question
            images ({key:str, ...}): a dict mapping image placeholder names to path to image
    """
    def __init__(self, id, question, answers, hints=None):
        hints = [] if hints is None else hints
        answers = [self.create_answer(answer) for answer in answers]
        if len(answers) == 0:
            answers = [self.create_answer('No answers provided.')]
            if config.WARNING:
                sys.stderr.write("\n\tWARNING: Question {id} does not have any answers (set to default)".format(id=id))
        super(InputQuestion, self).__init__(id, question, exercises.INPUT_QUESTION, answers, hints)

    def validate(self):
        """ validate: Makes sure input question is valid
            Args: None
            Returns: boolean indicating if input question is valid
        """
        try:
            assert self.question_type == exercises.INPUT_QUESTION, "Assumption Failed: Question should be input answer type"
            assert len(self.answers) > 0, "Assumption Failed: Multiple selection question should have answers"
            for a in self.answers:
                assert 'answer' in a and isinstance(a['answer'], str), "Assumption Failed: Answer in answer list is not a string"
            for h in self.hints:
                assert isinstance(h, str), "Assumption Failed: Hint in hint list is not a string"
            return super(InputQuestion, self).validate()
        except AssertionError as ae:
            raise InvalidQuestionException("Invalid question: {0}".format(self.__dict__))<|MERGE_RESOLUTION|>--- conflicted
+++ resolved
@@ -106,11 +106,7 @@
 
         # Parse all matches
         for match in matches:
-<<<<<<< HEAD
             file_result=self.set_image(match[1])
-=======
-            file_result=self.set_image(match[1], downloader)
->>>>>>> 593c8804
             if file_result[0] != "":
                 replacement, new_files = file_result
                 processed_string = processed_string.replace(match[1], replacement)
@@ -137,11 +133,7 @@
             tag.replaceWith("![{alt}]({src})".format(alt=alt_text, src=src_text))
         return str(bs)
 
-<<<<<<< HEAD
     def set_image(self, text):
-=======
-    def set_image(self, text, downloader):
->>>>>>> 593c8804
         """ set_image: Replace image string with downloaded image checksum
             Args:
                 text (str): text to parse for image strings
