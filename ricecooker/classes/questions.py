# Question models for exercises

import uuid
import json
import re
import copy
import sys
<<<<<<< HEAD
from bs4 import BeautifulSoup
from le_utils.constants import content_kinds,file_formats, format_presets, licenses, exercises
from ricecooker import config
from ricecooker.exceptions import UnknownQuestionTypeError, InvalidQuestionException
=======
from le_utils.constants import content_kinds,file_formats, format_presets, licenses, exercises
from .. import config
from ..exceptions import UnknownQuestionTypeError, InvalidQuestionException
>>>>>>> d018c205

WEB_GRAPHIE_URL_REGEX = r'web\+graphie:([^\)]+)'
FILE_REGEX = r'!\[([^\]]+)?\]\(([^\)]+)\)'
IMG_REGEX = r'<\s*img[^>]+>'
IMG_SRC_REGEX = r'\ssrc\s*=\"([^"]+)\"'
IMG_ALT_REGEX = r'\salt\s*=\"([^"]+)\"'

class BaseQuestion:
    """ Base model representing exercise questions

        Questions are used to assess learner's understanding

        Attributes:
            id (str): question's unique id
            question (str): question text
            question_type (str): what kind of question is this
            answers ([{'answer':str, 'correct':bool}]): answers to question
            hints (str or [str]): optional hints on how to answer question
            raw_data (str): raw data for perseus file
    """
    def __init__(self, id, question, question_type, answers=None, hints=None, raw_data=""):
        self.question = question
        self.question_type = question_type
        self.files=[]
        self.answers = answers if answers is not None else []
        self.hints = [] if hints is None else [hints] if isinstance(hints,str) else hints
        self.raw_data = raw_data
        self.original_id=id
        self.id = uuid.uuid5(uuid.NAMESPACE_DNS, id)

    def to_dict(self):
        """ to_dict: puts data in format CC expects
            Args: None
            Returns: dict of node's data
        """
        return {
            "assessment_id": self.id.hex,
            "type": self.question_type,
            "files": self.files,
            "question": self.question,
            "hints": json.dumps(self.hints, ensure_ascii=False),
            "answers": json.dumps(self.answers, ensure_ascii=False),
            "raw_data": self.raw_data,
        }

    def create_answer(self, answer, correct=True):
        """ create_answer: Put answer in standard format
            Args:
                answer (str): text of answer
                correct (bool): indicates if answer is correct
            Returns: dict of formatted answer
        """
        return {"answer": str(answer), "correct":correct}

    def process_question(self, downloader):
        """ process_question: Parse data that needs to have image strings processed
            Args:
                downloader (DownloadManager): download manager to download images
            Returns: list of all downloaded files
        """
        # Process question
        self.question, question_files = self.set_images(self.question, downloader)

        # Process answers
        answers = []
        answer_files = []
        for answer in self.answers:
            processed_string, afiles = self.set_images(answer['answer'], downloader)
            answers += [{"answer": processed_string, "correct":answer['correct']}]
            answer_files += afiles
        self.answers = answers

        # Process hints
        hints = []
        hint_files = []
        for hint in self.hints:
            processed_string, hfiles = self.set_images(hint, downloader)
            hints += [{"hint":processed_string}]
            hint_files += hfiles
        self.hints = hints

        self.files += question_files + answer_files + hint_files

    def set_images(self, text, downloader):
        """ set_images: Replace image strings with downloaded image checksums
            Args:
                text (str): text to parse for image strings
                downloader (DownloadManager): download manager to download images
            Returns:string with checksums in place of image strings and
                list of files that were downloaded from string
        """
        # Set up return values and regex
        file_list = []
        processed_string = self.parse_html(text)
        reg = re.compile(FILE_REGEX, flags=re.IGNORECASE)
        matches = reg.findall(processed_string)

        # Parse all matches
        for match in matches:
            file_result=self.set_image(match[1], downloader)
<<<<<<< HEAD
            if file_result[0] != "":
                replacement, new_files = file_result
                processed_string = processed_string.replace(match[1], replacement)
                file_list += new_files
        return processed_string, file_list

    def parse_html(self, text):
        """ parse_html: Properly formats any img tags that might be in content
            Args:
                text (str): text to parse
            Returns: string with properly formatted images
        """
        bs = BeautifulSoup(text, "html.parser")
        file_reg = re.compile(FILE_REGEX, flags=re.IGNORECASE)
        tags = bs.findAll('img')

        for tag in tags:
            # Look for src attribute, remove formatting if added to image
            src_text = tag.get("src") or ""
            formatted_src_match = file_reg.search(src_text)
            src_text = formatted_src_match.group(2) if formatted_src_match else src_text

            alt_text = tag.get("alt") or ""
            tag.replaceWith("![{alt}]({src})".format(alt=alt_text, src=src_text))
        return str(bs)

=======
            if file_result[0]=="":
                return "", []
            replacement, new_files = file_result
            processed_string = processed_string.replace(match[1], replacement)
            file_list += new_files
        return processed_string, file_list

>>>>>>> d018c205
    def set_image(self, text, downloader):
        """ set_image: Replace image string with downloaded image checksum
            Args:
                text (str): text to parse for image strings
                downloader (DownloadManager): download manager to download images
            Returns:string with checksums in place of image strings and
                list of files that were downloaded from string
        """
        # Set up return values and regex
        graphie_reg = re.compile(WEB_GRAPHIE_URL_REGEX, flags=re.IGNORECASE)
        graphie_match = graphie_reg.match(text)
        result=None
        replacement = None
        title="Question {0}".format(self.original_id)
        # If it is a web+graphie, download svg and json files,
        # Otherwise, download like other files
<<<<<<< HEAD
        if graphie_match is not None:
=======
        if graphie_match:
>>>>>>> d018c205
            text = graphie_match.group().replace("web+graphie:", "")
            result = downloader.download_graphie(text, title)
            replacement = result['original_filename'] if result else ""
        else:
            result = downloader.download_file(text, title, preset=format_presets.EXERCISE_IMAGE, default_ext=file_formats.PNG)
            replacement = result['filename'] if result else ""
<<<<<<< HEAD
        if not result:
            return "", []
=======
>>>>>>> d018c205
        text = text.replace(text, exercises.CONTENT_STORAGE_FORMAT.format(replacement))
        return text, [result]

    def validate(self):
        """ validate: Makes sure question is valid
            Args: None
            Returns: boolean indicating if question is valid
        """
        assert self.id is not None, "Assumption Failed: Question must have an id"
        assert isinstance(self.question, str) or self.question is None, "Assumption Failed: Question must be a string"
        assert isinstance(self.question_type, str), "Assumption Failed: Question type must be a string"
        assert isinstance(self.answers, list), "Assumption Failed: Answers must be a list"
        assert isinstance(self.hints, list), "Assumption Failed: Hints must be a list"
        for a in self.answers:
            assert isinstance(a, dict), "Assumption Failed: Answer in answer list is not a dict"
        for h in self.hints:
            assert isinstance(h, str), "Assumption Failed: Hint in hint list is not a string"
        return True

class PerseusQuestion(BaseQuestion):
    """ Model representing perseus questions

        Perseus questions have already been formatted to the
        .perseus format and can therefore be created with just
        raw data (no need to parse the data)

        Attributes:
            id (str): question's unique id
            raw_data (str): pre-formatted perseus question
            images ({key:str, ...}): a dict mapping image string to replace to path to image
    """

    def __init__(self, id, raw_data):
        raw_data = raw_data if isinstance(raw_data, str) else json.dumps(raw_data)
        super(PerseusQuestion, self).__init__(id, "", exercises.PERSEUS_QUESTION, [], [], raw_data)

    def validate(self):
        """ validate: Makes sure perseus question is valid
            Args: None
            Returns: boolean indicating if perseus question is valid
        """
        try:
            assert self.question == "", "Assumption Failed: Perseus question should not have a question"
            assert self.question_type == exercises.PERSEUS_QUESTION, "Assumption Failed: Question should be perseus type"
            assert self.answers == [], "Assumption Failed: Answer list should be empty for perseus question"
            assert self.hints == [], "Assumption Failed: Hint list should be empty for perseus question"
            return super(PerseusQuestion, self).validate()
        except AssertionError as ae:
            raise InvalidQuestionException("Invalid question: {0}".format(self.__dict__))

    def process_question(self, downloader):
        """ process_question: Parse data that needs to have image strings processed
            Args:
                downloader (DownloadManager): download manager to download images
            Returns: list of all downloaded files
        """
        image_files=[]
        image_data = json.loads(self.raw_data)

        # Process question
        if 'question' in image_data and 'images' in image_data['question']:
            image_data['question']['images'], qfiles = self.process_image_field(image_data['question'], downloader)
            image_files += qfiles

        # Process hints
        if 'hints' in image_data:
            for hint in image_data['hints']:
                if 'images' in hint:
                    hint['images'], hfiles = self.process_image_field(hint, downloader)
                    image_files += hfiles

        # Process answers
        if 'answers' in image_data:
            for answer in image_data['answers']:
                if 'images' in answer:
                    answer['images'], afiles = self.process_image_field(answer, downloader)
                    image_files += afiles

        # Process raw data
        self.raw_data = json.dumps(image_data, ensure_ascii=False)
        self.raw_data, data_files = super(PerseusQuestion, self).set_images(self.raw_data, downloader)

        # Return all files
        self.files += image_files + data_files

    def process_image_field(self, data, downloader):
        """ process_image_field: Specifically process perseus question image field
            Args:
                data (dict): data that contains 'images' field
                downloader (DownloadManager): download manager to download images
            Returns: list of all downloaded files
        """
        files = []

        new_data = copy.deepcopy(data['images'])
        for k, v in data['images'].items():
            new_key, fs = self.set_image(k, downloader)
            files += fs
            new_data[new_key] = new_data.pop(k)
        return new_data, files

<<<<<<< HEAD
=======
    def set_image(self, text, downloader):
        """ set_images: Replace image strings with downloaded image checksums
            Args:
                text (str): text to parse for image strings
                downloader (DownloadManager): download manager to download images
            Returns:string with checksums in place of image strings and
                list of files that were downloaded from string
        """
        # Set up return values and regex
        file_list = []
        graphie_reg = re.compile(WEB_GRAPHIE_URL_REGEX, flags=re.IGNORECASE)
        graphie_match = graphie_reg.match(text)
        # If it is a web+graphie, download svg and json files,
        # Otherwise, download like other files
        if graphie_match:
            link = graphie_match.group().replace("web+graphie:", "")
            graphie_result = downloader.download_graphie(link, "Question {0}".format(self.original_id))
            if not graphie_result:
                return "", []
            filename, svg_filename, json_filename = graphie_result
            text = text.replace(link, exercises.CONTENT_STORAGE_FORMAT.format(filename))
            file_list += [svg_filename, json_filename]
        else:
            result = downloader.download_file(text, "Question {0}".format(self.original_id), preset=format_presets.EXERCISE_IMAGE, default_ext=".{}".format(file_formats.PNG))
            if not result:
                return "", []
            filename = result
            text = text.replace(text, exercises.CONTENT_STORAGE_FORMAT.format(filename))
            file_list += [filename]
        return text, file_list


>>>>>>> d018c205
class MultipleSelectQuestion(BaseQuestion):
    """ Model representing multiple select questions

        Multiple select questions have a set of answers for
        the learner to select. There can be multiple answers for
        a question (e.g. Which of the following are prime numbers?
        A. 1, B. 2, C. 3, D. 4)

        Attributes:
            id (str): question's unique id
            question (str): question text
            correct_answers ([str]): list of correct answers
            all_answers ([str]): list of all possible answers
            hint (str): optional hint on how to answer question
            images ({key:str, ...}): a dict mapping image placeholder names to path to image
    """

    def __init__(self, id, question, correct_answers, all_answers, hints=None):
        hints = [] if hints is None else hints

        # Put answers into standard format
        set_all_answers = set(all_answers)
        all_answers += [answer for answer in correct_answers if answer not in set_all_answers]
        answers = [self.create_answer(answer, answer in correct_answers) for answer in all_answers]
        if len(answers) == 0:
            answers = [self.create_answer('No answers provided.')]
            if config.WARNING:
                sys.stderr.write("\n\tWARNING: Question {id} does not have any answers (set to default)".format(id=id))
        super(MultipleSelectQuestion, self).__init__(id, question, exercises.MULTIPLE_SELECTION, answers, hints)

    def validate(self):
        """ validate: Makes sure multiple selection question is valid
            Args: None
            Returns: boolean indicating if multiple selection question is valid
        """
        try:
            assert self.question_type == exercises.MULTIPLE_SELECTION, "Assumption Failed: Question should be multiple selection type"
            assert len(self.answers) > 0, "Assumption Failed: Multiple selection question should have answers"
            for a in self.answers:
                assert 'answer' in a and isinstance(a['answer'], str), "Assumption Failed: Answer in answer list is not a string"
                assert 'correct' in a and isinstance(a['correct'], bool), "Assumption Failed: Correct indicator is not a boolean in answer list"
            for h in self.hints:
                assert isinstance(h, str), "Assumption Failed: Hint in hint list is not a string"
            return super(MultipleSelectQuestion, self).validate()
        except AssertionError as ae:
            raise InvalidQuestionException("Invalid question: {0}".format(self.__dict__))


class SingleSelectQuestion(BaseQuestion):
    """ Model representing single select questions

        Single select questions have a set of answers for
        with only one correct answer. (e.g. How many degrees are in a right angle?
        A. 45, B. 90, C. 180, D. None of the above)

        Attributes:
            id (str): question's unique id
            question (str): question text
            correct_answer (str): correct answer
            all_answers ([str]): list of all possible answers
            hint (str): optional hint on how to answer question
    """
    def __init__(self, id, question, correct_answer, all_answers, hints=None):
        hints = [] if hints is None else hints

        # Put answers into standard format
        if correct_answer not in all_answers:
            all_answers += [correct_answer]
        answers = [self.create_answer(answer, answer==correct_answer) for answer in all_answers]
        if len(answers) == 0:
            answers = [self.create_answer('No answers provided.')]
            if config.WARNING:
                sys.stderr.write("\n\tWARNING: Question {id} does not have any answers (set to default)".format(id=id))
        super(SingleSelectQuestion, self).__init__(id, question, exercises.SINGLE_SELECTION, answers, hints)

    def validate(self):
        """ validate: Makes sure single selection question is valid
            Args: None
            Returns: boolean indicating if single selection question is valid
        """
        try:
            assert self.question_type == exercises.SINGLE_SELECTION, "Assumption Failed: Question should be single selection type"
            assert len(self.answers) > 0, "Assumption Failed: Multiple selection question should have answers"
            correct_answers = 0
            for a in self.answers:
                assert 'answer' in a and isinstance(a['answer'], str), "Assumption Failed: Answer in answer list is not a string"
                assert 'correct' in a and isinstance(a['correct'], bool), "Assumption Failed: Correct indicator is not a boolean in answer list"
                correct_answers += 1 if a['correct'] else 0
            assert correct_answers == 1, "Assumption Failed: Single selection question should have only one correct answer"
            for h in self.hints:
                assert isinstance(h, str), "Assumption Failed: Hint in hint list is not a string"
            return super(SingleSelectQuestion, self).validate()
        except AssertionError as ae:
            raise InvalidQuestionException("Invalid question: {0}".format(self.__dict__))


class FreeResponseQuestion(BaseQuestion):
    """ Model representing free response questions

        Free response questions are open-ended questions
        that have no set answer (e.g. Prove that the sum of
        every triangle's angles is 360 degrees.)

        Attributes:
            id (str): question's unique id
            question (str): question text
            hint (str): optional hint on how to answer question
    """
    def __init__(self, id, question, hints=None):
        hints = [] if hints is None else hints
        super(FreeResponseQuestion, self).__init__(id, question, exercises.FREE_RESPONSE, [], hints)

    def validate(self):
        """ validate: Makes sure free response question is valid
            Args: None
            Returns: boolean indicating if free response question is valid
        """
        try:
            assert self.question_type == exercises.FREE_RESPONSE, "Assumption Failed: Question should be free response type"
            for h in self.hints:
                assert isinstance(h, str), "Assumption Failed: Hint in hint list is not a string"
            assert self.answers == [], "Assumption Failed: Free response question should not have defined answers"
            return super(FreeResponseQuestion, self).validate()
        except AssertionError as ae:
            raise InvalidQuestionException("Invalid question: {0}".format(self.__dict__))


class InputQuestion(BaseQuestion):
    """ Model representing input questions

        Input questions are questions that have one or more
        answers (e.g. Name a factor of 10. ____)

        Attributes:
            id (str): question's unique id
            question (str): question text
            answers ([{'answer':str, 'hint':str}]): answers to question
            hint (str): optional hint on how to answer question
            images ({key:str, ...}): a dict mapping image placeholder names to path to image
    """
    def __init__(self, id, question, answers, hints=None):
        hints = [] if hints is None else hints
        answers = [self.create_answer(answer) for answer in answers]
        if len(answers) == 0:
            answers = [self.create_answer('No answers provided.')]
            if config.WARNING:
                sys.stderr.write("\n\tWARNING: Question {id} does not have any answers (set to default)".format(id=id))
        super(InputQuestion, self).__init__(id, question, exercises.INPUT_QUESTION, answers, hints)

    def validate(self):
        """ validate: Makes sure input question is valid
            Args: None
            Returns: boolean indicating if input question is valid
        """
        try:
            assert self.question_type == exercises.INPUT_QUESTION, "Assumption Failed: Question should be input answer type"
            assert len(self.answers) > 0, "Assumption Failed: Multiple selection question should have answers"
            for a in self.answers:
                assert 'answer' in a and isinstance(a['answer'], str), "Assumption Failed: Answer in answer list is not a string"
            for h in self.hints:
                assert isinstance(h, str), "Assumption Failed: Hint in hint list is not a string"
            return super(InputQuestion, self).validate()
        except AssertionError as ae:
            raise InvalidQuestionException("Invalid question: {0}".format(self.__dict__))<|MERGE_RESOLUTION|>--- conflicted
+++ resolved
@@ -5,16 +5,10 @@
 import re
 import copy
 import sys
-<<<<<<< HEAD
 from bs4 import BeautifulSoup
-from le_utils.constants import content_kinds,file_formats, format_presets, licenses, exercises
-from ricecooker import config
-from ricecooker.exceptions import UnknownQuestionTypeError, InvalidQuestionException
-=======
 from le_utils.constants import content_kinds,file_formats, format_presets, licenses, exercises
 from .. import config
 from ..exceptions import UnknownQuestionTypeError, InvalidQuestionException
->>>>>>> d018c205
 
 WEB_GRAPHIE_URL_REGEX = r'web\+graphie:([^\)]+)'
 FILE_REGEX = r'!\[([^\]]+)?\]\(([^\)]+)\)'
@@ -115,7 +109,6 @@
         # Parse all matches
         for match in matches:
             file_result=self.set_image(match[1], downloader)
-<<<<<<< HEAD
             if file_result[0] != "":
                 replacement, new_files = file_result
                 processed_string = processed_string.replace(match[1], replacement)
@@ -142,15 +135,6 @@
             tag.replaceWith("![{alt}]({src})".format(alt=alt_text, src=src_text))
         return str(bs)
 
-=======
-            if file_result[0]=="":
-                return "", []
-            replacement, new_files = file_result
-            processed_string = processed_string.replace(match[1], replacement)
-            file_list += new_files
-        return processed_string, file_list
-
->>>>>>> d018c205
     def set_image(self, text, downloader):
         """ set_image: Replace image string with downloaded image checksum
             Args:
@@ -167,22 +151,13 @@
         title="Question {0}".format(self.original_id)
         # If it is a web+graphie, download svg and json files,
         # Otherwise, download like other files
-<<<<<<< HEAD
-        if graphie_match is not None:
-=======
         if graphie_match:
->>>>>>> d018c205
             text = graphie_match.group().replace("web+graphie:", "")
             result = downloader.download_graphie(text, title)
             replacement = result['original_filename'] if result else ""
         else:
             result = downloader.download_file(text, title, preset=format_presets.EXERCISE_IMAGE, default_ext=file_formats.PNG)
             replacement = result['filename'] if result else ""
-<<<<<<< HEAD
-        if not result:
-            return "", []
-=======
->>>>>>> d018c205
         text = text.replace(text, exercises.CONTENT_STORAGE_FORMAT.format(replacement))
         return text, [result]
 
@@ -284,8 +259,6 @@
             new_data[new_key] = new_data.pop(k)
         return new_data, files
 
-<<<<<<< HEAD
-=======
     def set_image(self, text, downloader):
         """ set_images: Replace image strings with downloaded image checksums
             Args:
@@ -317,8 +290,6 @@
             file_list += [filename]
         return text, file_list
 
-
->>>>>>> d018c205
 class MultipleSelectQuestion(BaseQuestion):
     """ Model representing multiple select questions
 
