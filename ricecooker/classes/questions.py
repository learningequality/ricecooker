# Question models for exercises

import uuid
import json
import re
import copy
import sys
from le_utils.constants import content_kinds,file_formats, format_presets, licenses, exercises
from .. import config
from ..exceptions import UnknownQuestionTypeError, InvalidQuestionException

WEB_GRAPHIE_URL_REGEX = r'web\+graphie:([^\)]+)'
FILE_REGEX = r'!\[([^\]]+)?\]\(([^\)]+)\)'

class BaseQuestion:
    """ Base model representing exercise questions

        Questions are used to assess learner's understanding

        Attributes:
            id (str): question's unique id
            question (str): question text
            question_type (str): what kind of question is this
            answers ([{'answer':str, 'correct':bool}]): answers to question
            hints (str or [str]): optional hints on how to answer question
            raw_data (str): raw data for perseus file
    """
    def __init__(self, id, question, question_type, answers=None, hints=None, raw_data=""):
        self.question = question
        self.question_type = question_type
        self.files=[]
        self.answers = answers if answers is not None else []
        self.hints = [] if hints is None else [hints] if isinstance(hints,str) else hints
        self.raw_data = raw_data
        self.original_id=id
        self.id = uuid.uuid5(uuid.NAMESPACE_DNS, id)

    def to_dict(self):
        """ to_dict: puts data in format CC expects
            Args: None
            Returns: dict of node's data
        """
        return {
            "assessment_id": self.id.hex,
            "type": self.question_type,
            "files": self.files,
            "question": self.question,
            "hints": json.dumps(self.hints, ensure_ascii=False),
            "answers": json.dumps(self.answers, ensure_ascii=False),
            "raw_data": self.raw_data,
        }

    def create_answer(self, answer, correct=True):
        """ create_answer: Put answer in standard format
            Args:
                answer (str): text of answer
                correct (bool): indicates if answer is correct
            Returns: dict of formatted answer
        """
        return {"answer": str(answer), "correct":correct}

    def process_question(self, downloader):
        """ process_question: Parse data that needs to have image strings processed
            Args:
                downloader (DownloadManager): download manager to download images
            Returns: list of all downloaded files
        """
        # Process question
        self.question, question_files = self.set_images(self.question, downloader)

        # Process answers
        answers = []
        answer_files = []
        for answer in self.answers:
            processed_string, afiles = self.set_images(answer['answer'], downloader)
            answers += [{"answer": processed_string, "correct":answer['correct']}]
            answer_files += afiles
        self.answers = answers

        # Process hints
        hints = []
        hint_files = []
        for hint in self.hints:
            processed_string, hfiles = self.set_images(hint, downloader)
            hints += [{"hint":processed_string}]
            hint_files += hfiles
        self.hints = hints

        self.files += question_files + answer_files + hint_files

    def set_images(self, text, downloader):
        """ set_images: Replace image strings with downloaded image checksums
            Args:
                text (str): text to parse for image strings
                downloader (DownloadManager): download manager to download images
            Returns:string with checksums in place of image strings and
                list of files that were downloaded from string
        """
        # Set up return values and regex
        file_list = []
        processed_string = text
        reg = re.compile(FILE_REGEX, flags=re.IGNORECASE)
        matches = reg.findall(processed_string)

        # Parse all matches
        for match in matches:
            file_result=self.set_image(match[1], downloader)
            if file_result[0]=="":
                return "", []
            replacement, new_files = file_result
            processed_string = processed_string.replace(match[1], replacement)
            file_list += new_files
        return processed_string, file_list

    def set_image(self, text, downloader):
        """ set_image: Replace image string with downloaded image checksum
            Args:
                text (str): text to parse for image strings
                downloader (DownloadManager): download manager to download images
            Returns:string with checksums in place of image strings and
                list of files that were downloaded from string
        """
        # Set up return values and regex
        graphie_reg = re.compile(WEB_GRAPHIE_URL_REGEX, flags=re.IGNORECASE)
        graphie_match = graphie_reg.match(text)
        result=None
<<<<<<< HEAD
        replacement = None
=======
>>>>>>> 8e13fa85
        title="Question {0}".format(self.original_id)
        # If it is a web+graphie, download svg and json files,
        # Otherwise, download like other files
        if graphie_match:
            text = graphie_match.group().replace("web+graphie:", "")
            result = downloader.download_graphie(text, title)
<<<<<<< HEAD
            replacement = result['original_filename'] if result else ""
        else:
            result = downloader.download_file(text, title, preset=format_presets.EXERCISE_IMAGE, default_ext=file_formats.PNG)
            replacement = result['filename'] if result else ""
        if not result:
            return "", []
=======
        else:
            result = downloader.download_file(text, title, preset=format_presets.EXERCISE_IMAGE, default_ext=file_formats.PNG)
        if not result:
            return "", []
        replacement = result['filename']
        if graphie_match:
            replacement = result['original_filename']
>>>>>>> 8e13fa85
        text = text.replace(text, exercises.CONTENT_STORAGE_FORMAT.format(replacement))
        return text, [result]

    def validate(self):
        """ validate: Makes sure question is valid
            Args: None
            Returns: boolean indicating if question is valid
        """
        assert self.id is not None, "Assumption Failed: Question must have an id"
        assert isinstance(self.question, str) or self.question is None, "Assumption Failed: Question must be a string"
        assert isinstance(self.question_type, str), "Assumption Failed: Question type must be a string"
        assert isinstance(self.answers, list), "Assumption Failed: Answers must be a list"
        assert isinstance(self.hints, list), "Assumption Failed: Hints must be a list"
        for a in self.answers:
            assert isinstance(a, dict), "Assumption Failed: Answer in answer list is not a dict"
        for h in self.hints:
            assert isinstance(h, str), "Assumption Failed: Hint in hint list is not a string"
        return True

class PerseusQuestion(BaseQuestion):
    """ Model representing perseus questions

        Perseus questions have already been formatted to the
        .perseus format and can therefore be created with just
        raw data (no need to parse the data)

        Attributes:
            id (str): question's unique id
            raw_data (str): pre-formatted perseus question
            images ({key:str, ...}): a dict mapping image string to replace to path to image
    """

    def __init__(self, id, raw_data):
        raw_data = raw_data if isinstance(raw_data, str) else json.dumps(raw_data)
        super(PerseusQuestion, self).__init__(id, "", exercises.PERSEUS_QUESTION, [], [], raw_data)

    def validate(self):
        """ validate: Makes sure perseus question is valid
            Args: None
            Returns: boolean indicating if perseus question is valid
        """
        try:
            assert self.question == "", "Assumption Failed: Perseus question should not have a question"
            assert self.question_type == exercises.PERSEUS_QUESTION, "Assumption Failed: Question should be perseus type"
            assert self.answers == [], "Assumption Failed: Answer list should be empty for perseus question"
            assert self.hints == [], "Assumption Failed: Hint list should be empty for perseus question"
            return super(PerseusQuestion, self).validate()
        except AssertionError as ae:
            raise InvalidQuestionException("Invalid question: {0}".format(self.__dict__))

    def process_question(self, downloader):
        """ process_question: Parse data that needs to have image strings processed
            Args:
                downloader (DownloadManager): download manager to download images
            Returns: list of all downloaded files
        """
        image_files=[]
        image_data = json.loads(self.raw_data)

        # Process question
        if 'question' in image_data and 'images' in image_data['question']:
            image_data['question']['images'], qfiles = self.process_image_field(image_data['question'], downloader)
            image_files += qfiles

        # Process hints
        if 'hints' in image_data:
            for hint in image_data['hints']:
                if 'images' in hint:
                    hint['images'], hfiles = self.process_image_field(hint, downloader)
                    image_files += hfiles

        # Process answers
        if 'answers' in image_data:
            for answer in image_data['answers']:
                if 'images' in answer:
                    answer['images'], afiles = self.process_image_field(answer, downloader)
                    image_files += afiles

        # Process raw data
        self.raw_data = json.dumps(image_data, ensure_ascii=False)
        self.raw_data, data_files = super(PerseusQuestion, self).set_images(self.raw_data, downloader)

        # Return all files
        self.files += image_files + data_files

    def process_image_field(self, data, downloader):
        """ process_image_field: Specifically process perseus question image field
            Args:
                data (dict): data that contains 'images' field
                downloader (DownloadManager): download manager to download images
            Returns: list of all downloaded files
        """
        files = []

        new_data = copy.deepcopy(data['images'])
        for k, v in data['images'].items():
            new_key, fs = self.set_image(k, downloader)
            files += fs
            new_data[new_key] = new_data.pop(k)
        return new_data, files

<<<<<<< HEAD
    def set_image(self, text, downloader):
        """ set_images: Replace image strings with downloaded image checksums
            Args:
                text (str): text to parse for image strings
                downloader (DownloadManager): download manager to download images
            Returns:string with checksums in place of image strings and
                list of files that were downloaded from string
        """
        # Set up return values and regex
        file_list = []
        graphie_reg = re.compile(WEB_GRAPHIE_URL_REGEX, flags=re.IGNORECASE)
        graphie_match = graphie_reg.match(text)
        # If it is a web+graphie, download svg and json files,
        # Otherwise, download like other files
        if graphie_match:
            link = graphie_match.group().replace("web+graphie:", "")
            graphie_result = downloader.download_graphie(link, "Question {0}".format(self.original_id))
            if not graphie_result:
                return "", []
            filename, svg_filename, json_filename = graphie_result
            text = text.replace(link, exercises.CONTENT_STORAGE_FORMAT.format(filename))
            file_list += [svg_filename, json_filename]
        else:
            result = downloader.download_file(text, "Question {0}".format(self.original_id), preset=format_presets.EXERCISE_IMAGE, default_ext=".{}".format(file_formats.PNG))
            if not result:
                return "", []
            filename = result
            text = text.replace(text, exercises.CONTENT_STORAGE_FORMAT.format(filename))
            file_list += [filename]
        return text, file_list


=======
>>>>>>> 8e13fa85
class MultipleSelectQuestion(BaseQuestion):
    """ Model representing multiple select questions

        Multiple select questions have a set of answers for
        the learner to select. There can be multiple answers for
        a question (e.g. Which of the following are prime numbers?
        A. 1, B. 2, C. 3, D. 4)

        Attributes:
            id (str): question's unique id
            question (str): question text
            correct_answers ([str]): list of correct answers
            all_answers ([str]): list of all possible answers
            hint (str): optional hint on how to answer question
            images ({key:str, ...}): a dict mapping image placeholder names to path to image
    """

    def __init__(self, id, question, correct_answers, all_answers, hints=None):
        hints = [] if hints is None else hints

        # Put answers into standard format
        set_all_answers = set(all_answers)
        all_answers += [answer for answer in correct_answers if answer not in set_all_answers]
        answers = [self.create_answer(answer, answer in correct_answers) for answer in all_answers]
        if len(answers) == 0:
            answers = [self.create_answer('No answers provided.')]
            if config.WARNING:
                sys.stderr.write("\n\tWARNING: Question {id} does not have any answers (set to default)".format(id=id))
        super(MultipleSelectQuestion, self).__init__(id, question, exercises.MULTIPLE_SELECTION, answers, hints)

    def validate(self):
        """ validate: Makes sure multiple selection question is valid
            Args: None
            Returns: boolean indicating if multiple selection question is valid
        """
        try:
            assert self.question_type == exercises.MULTIPLE_SELECTION, "Assumption Failed: Question should be multiple selection type"
            assert len(self.answers) > 0, "Assumption Failed: Multiple selection question should have answers"
            for a in self.answers:
                assert 'answer' in a and isinstance(a['answer'], str), "Assumption Failed: Answer in answer list is not a string"
                assert 'correct' in a and isinstance(a['correct'], bool), "Assumption Failed: Correct indicator is not a boolean in answer list"
            for h in self.hints:
                assert isinstance(h, str), "Assumption Failed: Hint in hint list is not a string"
            return super(MultipleSelectQuestion, self).validate()
        except AssertionError as ae:
            raise InvalidQuestionException("Invalid question: {0}".format(self.__dict__))


class SingleSelectQuestion(BaseQuestion):
    """ Model representing single select questions

        Single select questions have a set of answers for
        with only one correct answer. (e.g. How many degrees are in a right angle?
        A. 45, B. 90, C. 180, D. None of the above)

        Attributes:
            id (str): question's unique id
            question (str): question text
            correct_answer (str): correct answer
            all_answers ([str]): list of all possible answers
            hint (str): optional hint on how to answer question
    """
    def __init__(self, id, question, correct_answer, all_answers, hints=None):
        hints = [] if hints is None else hints

        # Put answers into standard format
        if correct_answer not in all_answers:
            all_answers += [correct_answer]
        answers = [self.create_answer(answer, answer==correct_answer) for answer in all_answers]
        if len(answers) == 0:
            answers = [self.create_answer('No answers provided.')]
            if config.WARNING:
                sys.stderr.write("\n\tWARNING: Question {id} does not have any answers (set to default)".format(id=id))
        super(SingleSelectQuestion, self).__init__(id, question, exercises.SINGLE_SELECTION, answers, hints)

    def validate(self):
        """ validate: Makes sure single selection question is valid
            Args: None
            Returns: boolean indicating if single selection question is valid
        """
        try:
            assert self.question_type == exercises.SINGLE_SELECTION, "Assumption Failed: Question should be single selection type"
            assert len(self.answers) > 0, "Assumption Failed: Multiple selection question should have answers"
            correct_answers = 0
            for a in self.answers:
                assert 'answer' in a and isinstance(a['answer'], str), "Assumption Failed: Answer in answer list is not a string"
                assert 'correct' in a and isinstance(a['correct'], bool), "Assumption Failed: Correct indicator is not a boolean in answer list"
                correct_answers += 1 if a['correct'] else 0
            assert correct_answers == 1, "Assumption Failed: Single selection question should have only one correct answer"
            for h in self.hints:
                assert isinstance(h, str), "Assumption Failed: Hint in hint list is not a string"
            return super(SingleSelectQuestion, self).validate()
        except AssertionError as ae:
            raise InvalidQuestionException("Invalid question: {0}".format(self.__dict__))


class FreeResponseQuestion(BaseQuestion):
    """ Model representing free response questions

        Free response questions are open-ended questions
        that have no set answer (e.g. Prove that the sum of
        every triangle's angles is 360 degrees.)

        Attributes:
            id (str): question's unique id
            question (str): question text
            hint (str): optional hint on how to answer question
    """
    def __init__(self, id, question, hints=None):
        hints = [] if hints is None else hints
        super(FreeResponseQuestion, self).__init__(id, question, exercises.FREE_RESPONSE, [], hints)

    def validate(self):
        """ validate: Makes sure free response question is valid
            Args: None
            Returns: boolean indicating if free response question is valid
        """
        try:
            assert self.question_type == exercises.FREE_RESPONSE, "Assumption Failed: Question should be free response type"
            for h in self.hints:
                assert isinstance(h, str), "Assumption Failed: Hint in hint list is not a string"
            assert self.answers == [], "Assumption Failed: Free response question should not have defined answers"
            return super(FreeResponseQuestion, self).validate()
        except AssertionError as ae:
            raise InvalidQuestionException("Invalid question: {0}".format(self.__dict__))


class InputQuestion(BaseQuestion):
    """ Model representing input questions

        Input questions are questions that have one or more
        answers (e.g. Name a factor of 10. ____)

        Attributes:
            id (str): question's unique id
            question (str): question text
            answers ([{'answer':str, 'hint':str}]): answers to question
            hint (str): optional hint on how to answer question
            images ({key:str, ...}): a dict mapping image placeholder names to path to image
    """
    def __init__(self, id, question, answers, hints=None):
        hints = [] if hints is None else hints
        answers = [self.create_answer(answer) for answer in answers]
        if len(answers) == 0:
            answers = [self.create_answer('No answers provided.')]
            if config.WARNING:
                sys.stderr.write("\n\tWARNING: Question {id} does not have any answers (set to default)".format(id=id))
        super(InputQuestion, self).__init__(id, question, exercises.INPUT_QUESTION, answers, hints)

    def validate(self):
        """ validate: Makes sure input question is valid
            Args: None
            Returns: boolean indicating if input question is valid
        """
        try:
            assert self.question_type == exercises.INPUT_QUESTION, "Assumption Failed: Question should be input answer type"
            assert len(self.answers) > 0, "Assumption Failed: Multiple selection question should have answers"
            for a in self.answers:
                assert 'answer' in a and isinstance(a['answer'], str), "Assumption Failed: Answer in answer list is not a string"
            for h in self.hints:
                assert isinstance(h, str), "Assumption Failed: Hint in hint list is not a string"
            return super(InputQuestion, self).validate()
        except AssertionError as ae:
            raise InvalidQuestionException("Invalid question: {0}".format(self.__dict__))<|MERGE_RESOLUTION|>--- conflicted
+++ resolved
@@ -124,32 +124,17 @@
         graphie_reg = re.compile(WEB_GRAPHIE_URL_REGEX, flags=re.IGNORECASE)
         graphie_match = graphie_reg.match(text)
         result=None
-<<<<<<< HEAD
         replacement = None
-=======
->>>>>>> 8e13fa85
         title="Question {0}".format(self.original_id)
         # If it is a web+graphie, download svg and json files,
         # Otherwise, download like other files
         if graphie_match:
             text = graphie_match.group().replace("web+graphie:", "")
             result = downloader.download_graphie(text, title)
-<<<<<<< HEAD
             replacement = result['original_filename'] if result else ""
         else:
             result = downloader.download_file(text, title, preset=format_presets.EXERCISE_IMAGE, default_ext=file_formats.PNG)
             replacement = result['filename'] if result else ""
-        if not result:
-            return "", []
-=======
-        else:
-            result = downloader.download_file(text, title, preset=format_presets.EXERCISE_IMAGE, default_ext=file_formats.PNG)
-        if not result:
-            return "", []
-        replacement = result['filename']
-        if graphie_match:
-            replacement = result['original_filename']
->>>>>>> 8e13fa85
         text = text.replace(text, exercises.CONTENT_STORAGE_FORMAT.format(replacement))
         return text, [result]
 
@@ -251,7 +236,6 @@
             new_data[new_key] = new_data.pop(k)
         return new_data, files
 
-<<<<<<< HEAD
     def set_image(self, text, downloader):
         """ set_images: Replace image strings with downloaded image checksums
             Args:
@@ -284,8 +268,6 @@
         return text, file_list
 
 
-=======
->>>>>>> 8e13fa85
 class MultipleSelectQuestion(BaseQuestion):
     """ Model representing multiple select questions
 
