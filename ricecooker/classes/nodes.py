--- conflicted
+++ resolved
@@ -5,12 +5,8 @@
 import sys
 from le_utils.constants import content_kinds,file_formats, format_presets, licenses, exercises
 from ..exceptions import InvalidNodeException, InvalidFormatException
-<<<<<<< HEAD
-from .. import config
 from .licenses import License
-=======
 from .. import config, __version__
->>>>>>> 76d66521
 
 def guess_content_kind(files, questions=None):
     """ guess_content_kind: determines what kind the content is
@@ -187,14 +183,9 @@
             "name": self.title,
             "thumbnail": self.thumbnail.filename if self.thumbnail else None,
             "description": self.description or "",
-<<<<<<< HEAD
-=======
-            "license": self.license,
-            "copyright_holder": self.copyright_holder or "",
             "source_domain": self.source_domain,
             "source_id": self.source_id,
             "ricecooker_version": __version__,
->>>>>>> 76d66521
         }
 
     def validate(self):
