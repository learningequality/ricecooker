--- conflicted
+++ resolved
@@ -31,13 +31,7 @@
         self.set_language(language)
         self.description = description or ""
         self.derive_thumbnail = derive_thumbnail
-<<<<<<< HEAD
-        # Make sure we set a default if none of the subclasses have set extra_fields yet.
-        if not hasattr(self, 'extra_fields'):
-            self.extra_fields = {}
-=======
         self.extra_fields = extra_fields or {}
->>>>>>> f53d76d7
 
         for f in files or []:
             self.add_file(f)
