# Node models to represent channel's tree

import uuid
import json
import zipfile
import sys
from le_utils.constants import content_kinds,file_formats, format_presets, licenses, exercises
from ..exceptions import InvalidNodeException, InvalidFormatException
from ..managers.downloader import DownloadManager
from .. import config

def guess_content_kind(files, questions=None):
    """ guess_content_kind: determines what kind the content is
        Args:
            files (str or list): files associated with content
        Returns: string indicating node's kind
    """
    # Get files and questions into readable format
    files = [files] if isinstance(files, str) else files
    questions = [questions] if isinstance(questions, str) else questions

    # If there are any questions, return exercise
    if questions is not None and len(questions) > 0:
        return content_kinds.EXERCISE

    # See if any files match a content kind
    elif files is not None and len(files) > 0:
        for f in files:
            ext = f.rsplit('/', 1)[-1].split(".")[-1].lower()
            if ext in content_kinds.MAPPING:
                return content_kinds.MAPPING[ext]
        raise InvalidFormatException("Invalid file type: Allowed formats are {0}".format([key for key, value in content_kinds.MAPPING.items()]))

    # If there are no files/questions, return topic
    else:
        return content_kinds.TOPIC


class Node(object):
    """ Node: model to represent all nodes in the tree """
    def __init__(self):
        self.parent = None
        self.children = []
<<<<<<< HEAD
        self.files = []
=======
        self.parent = None
>>>>>>> 93e0b97b

    def __str__(self):
        pass

    def to_dict(self):
        """ to_dict: puts data in format CC expects
            Args: None
            Returns: dict of channel data
        """
        pass

    def add_child(self, node):
        """ add_child: Adds child node to node
            Args: node to add as child
            Returns: None
        """
        assert isinstance(node, Node), "Child node must be a subclass of Node"
        node.parent = self
        self.children += [node]

    def add_file(self, file_to_add):
        """ add_file: Add to node's associated files
            Args: file_to_add (File): file model to add to node
            Returns: None
        """
        file_to_add.node = self
        self.files.append(file_to_add)

    def process_files(self):
        """ process_files: Process node's files
            Args: None
            Returns: None
        """
        downloaded = []
        for f in self.files:
            downloaded.append(f.process_file())
        return downloaded

    def count(self):
        """ count: get number of nodes in tree
            Args: None
            Returns: int
        """
        total = len(self.children)
        for child in self.children:
            total += child.count()
        return total

    def print_tree(self, indent=2):
        """ print_tree: prints out structure of tree
            Args: indent (int): What level of indentation at which to start printing
            Returns: None
        """
        config.LOGGER.info("{indent}{data}".format(indent="   " * indent, data=str(self)))
        for child in self.children:
            child.print_tree(indent + 1)

    def test_tree(self):
        """ test_tree: validate all nodes in this tree
            Args: None
            Returns: boolean indicating if tree is valid
        """
        self.validate()
        for child in self.children:
            assert child.test_tree()
        return True

    def validate(self):
        """ validate: Makes sure node is valid
            Args: None
            Returns: boolean indicating if node is valid
        """
        assert self.source_id is not None, "Assumption Failed: Node must have an id"
        assert isinstance(self.title, str), "Assumption Failed: Node title is not a string"
        assert isinstance(self.description, str) or self.description is None, "Assumption Failed: Node description is not a string"
        assert isinstance(self.children, list), "Assumption Failed: Node children is not a list"
        for f in self.files:
            f.validate()
        return True


class ChannelNode(Node):
    """ Model representing the channel you are creating

        Used to store metadata on channel that is being created

        Attributes:
            channel_id (str): channel's unique id
            domain (str): who is providing the content (e.g. learningequality.org)
            title (str): name of channel
            description (str): description of the channel (optional)
            thumbnail (str): file path or url of channel's thumbnail (optional)
    """
    thumbnail_preset = format_presets.CHANNEL_THUMBNAIL
    kind = "Channel"
    def __init__(self, channel_id, domain, title, description=None):
        # Map parameters to model variables
        self.source_domain = domain
        self.source_id = channel_id
        self.title = title
<<<<<<< HEAD
        self.description = "" if description is None else description
=======
        self.description = description or ""
        self.thumbnail = thumbnail
>>>>>>> 93e0b97b

        # Add data to be used in next steps
        self.domain_ns = uuid.uuid5(uuid.NAMESPACE_DNS, self.source_domain)
        self.id = uuid.uuid5(self.domain_ns, channel_id)
<<<<<<< HEAD

        super(ChannelNode, self).__init__()

    def get_domain_namespace(self):
        return self.domain_ns

    def get_content_id(self):
        return uuid.uuid5(self.domain_ns, self.id.hex)
=======
>>>>>>> 93e0b97b

    def get_node_id(self):
        return self.id

    def get_domain_namespace(self):
        return self.domain_ns

    def get_content_id(self):
        return uuid.uuid5(self.domain_ns, self.id.hex)

    def get_node_id(self):
        return self.id

    def __str__(self):
        count = self.count()
        metadata = "{0} {1}".format(count, "descendant" if count == 1 else "descendants")
        return "{title} ({kind}): {metadata}".format(title=self.title, kind=self.__class__.__name__, metadata=metadata)

    def to_dict(self):
        """ to_dict: puts data in format CC expects
            Args: None
            Returns: dict of channel data
        """
        return {
            "id": self.id.hex,
            "name": self.title,
            "thumbnail": self.files[0].filename,
            "description": self.description if self.description is not None else "",
        }

    def validate(self):
        """ validate: Makes sure channel is valid
            Args: None
            Returns: boolean indicating if channel is valid
        """
        try:
<<<<<<< HEAD
            assert isinstance(self.source_domain, str)
            return super(ChannelNode, self).validate()
=======
            assert isinstance(self.source_domain, str), "Channel domain must be a string"
            assert isinstance(self.thumbnail, str) or self.thumbnail is None, "Channel thumbnail must be a string"
            return super(Channel, self).validate()
>>>>>>> 93e0b97b
        except AssertionError as ae:
            raise InvalidNodeException("Invalid channel ({}): {} - {}".format(ae.args[0], self.title, self.__dict__))


class ContentNode(Node):
    """ Model representing the content nodes in the channel's tree

        Base model for different content node kinds (topic, video, exercise, etc.)

        Attributes:
            id (str): content's original id
            title (str): content's title
            description (str): description of content (optional)
            author (str): who created the content (optional)
            license (str): content's license based on le_utils.constants.licenses (optional)
            thumbnail (str): local path or url to thumbnail image (optional)
    """
<<<<<<< HEAD
    def __init__(self, id, title, description="", author="", thumbnail=None, license=None, questions=None, extra_fields=None):
=======
    def __init__(self, id, title, description="", author="", files=None, thumbnail=None, license=None, questions=None, extra_fields=None):
>>>>>>> 93e0b97b
        # Map parameters to model variables
        assert isinstance(id, str), "id must be a string"
        self.source_id = id
        self.title = title
        self.description = description or ""
        self.author = author or ""
        self.license = license

        # Set files into list format (adding thumbnail if provided)
<<<<<<< HEAD
        self.files = []
=======
        self.files = files or []
        self.thumbnail = thumbnail
>>>>>>> 93e0b97b

        # Set any possible exercise data to standard format
        self.questions = questions or []
        self.extra_fields = extra_fields or {}
        super(ContentNode, self).__init__()

    def __str__(self):
        count = self.count()
        metadata = "{0} {1}".format(count, "descendant" if count == 1 else "descendants")
        return "{title} ({kind}): {metadata}".format(title=self.title, kind=self.__class__.__name__, metadata=metadata)

    def get_domain_namespace(self):
        return self.parent.get_domain_namespace()

    def get_content_id(self):
        return uuid.uuid5(self.get_domain_namespace(), self.source_id)

    def get_node_id(self):
        assert self.parent, "Parent not found: node id must be calculated based on parent"
<<<<<<< HEAD
        return uuid.uuid5(self.parent.get_node_id(), self.get_content_id().hex)
=======
        return uuid.uuid5(self.parent.get_node_id(), self.get_content_id())
>>>>>>> 93e0b97b

    def to_dict(self):
        """ to_dict: puts data in format CC expects
            Args: None
            Returns: dict of node's data
        """
        return {
            "title": self.title,
            "description": self.description,
            "node_id": self.get_node_id().hex,
            "content_id": self.get_content_id().hex,
            "author": self.author,
            "files" : [f.to_dict() for f in filter(lambda x: x and x.filename, self.files)], # Filter out failed downloads
            "kind": self.kind,
            "license": self.license,
            "questions": [question.to_dict() for question in self.questions],
            "extra_fields": json.dumps(self.extra_fields),
        }

    def validate(self):
        """ validate: Makes sure content node is valid
            Args: None
            Returns: boolean indicating if content node is valid
        """
        assert isinstance(self.author, str) , "Assumption Failed: Author is not a string"
        assert isinstance(self.license, str) or self.license is None, "Assumption Failed: License is not a string or empty"
        assert isinstance(self.files, list), "Assumption Failed: Files is not a list"
        assert isinstance(self.questions, list), "Assumption Failed: Questions is not a list"
        assert isinstance(self.extra_fields, dict), "Assumption Failed: Extra fields is not a dict"
        return super(ContentNode, self).validate()


class TopicNode(ContentNode):
    """ Model representing channel topics

        Topic nodes are used to add organization to the channel's content

        Attributes:
            id (str): content's original id
            title (str): content's title
            description (str): description of content (optional)
            author (str): who created the content (optional)
    """
    def __init__(self, *args, **kwargs):
        self.kind = content_kinds.TOPIC
<<<<<<< HEAD
        super(TopicNode, self).__init__(*args, **kwargs)
=======
        super(Topic, self).__init__(*args, **kwargs)
>>>>>>> 93e0b97b

    def __str__(self):
        count = self.count()
        metadata = "{0} {1}".format(count, "descendant" if count == 1 else "descendants")
        return "{title} ({kind}): {metadata}".format(title=self.title, kind=self.__class__.__name__, metadata=metadata)

    def validate(self):
        """ validate: Makes sure topic is valid
            Args: None
            Returns: boolean indicating if topic is valid
        """
        try:
            assert self.kind == content_kinds.TOPIC, "Assumption Failed: Node is supposed to be a topic"
            assert self.questions == [], "Assumption Failed: Topic nodes should not have questions"
            assert self.files == [], "Assumption Failed: Topic nodes should not have files"
            assert self.extra_fields == {}, "Assumption Failed: Node should have empty extra_fields"
            return super(TopicNode, self).validate()
        except AssertionError as ae:
            raise InvalidNodeException("Invalid node ({}): {} - {}".format(ae.args[0], self.title, self.__dict__))


class VideoNode(ContentNode):
    """ Model representing videos in channel

        Videos must be mp4 format

        Attributes:
            id (str): content's original id
            title (str): content's title
            files (str or list): content's associated file(s)
            author (str): who created the content (optional)
            description (str): description of content (optional)
            derive_thumbnail (bool): indicates whether to derive thumbnail from video (optional)
            preset (str): default preset for files (optional)
            subtitle (str): path or url to file's subtitles (optional)
            license (str): content's license based on le_utils.constants.licenses (optional)
            thumbnail (str): local path or url to thumbnail image (optional)
    """
<<<<<<< HEAD
    def __init__(self, id, title, derive_thumbnail=False, **kwargs):
        self.kind = content_kinds.VIDEO
        self.derive_thumbnail = derive_thumbnail

        super(VideoNode, self).__init__(id, title, **kwargs)
=======
    default_preset = format_presets.VIDEO_HIGH_RES
    thumbnail_preset = format_presets.VIDEO_THUMBNAIL
    def __init__(self, id, title, files, transcode_to_lower_resolutions=False, derive_thumbnail=False, **kwargs):
        self.kind = content_kinds.VIDEO
        self.derive_thumbnail = derive_thumbnail

        # If no preset is given, set to default
        if preset is not None:
            self.default_preset = preset

        # Transcode video to lower resoution
        if transcode_to_lower_resolutions:
            self.transcode_to_lower_resolutions()

        super(Video, self).__init__(id, title, files=files, **kwargs)
>>>>>>> 93e0b97b

    def __str__(self):
        metadata = "{0} {1}".format(len(self.files), "file" if len(self.files) == 1 else "files")
        return "{title} ({kind}): {metadata}".format(title=self.title, kind=self.__class__.__name__, metadata=metadata)

    def process_files(self):
        """ download_files: Download video's files
            Args: None
            Returns: None
        """
        from .files import VideoFile, ThumbnailFile, ExtractedVideoThumbnailFile

        downloaded = super(VideoNode, self).process_files()

        try:
            # Extract thumbnail if one hasn't been provided and derive_thumbnail is set
            if self.derive_thumbnail and len(list(filter(lambda f: isinstance(f, ThumbnailFile), self.files))) == 0:
                videos = list(filter(lambda f: isinstance(f, VideoFile), self.files))
                assert len(videos) > 0 and videos[0].filename, "No videos downloaded for this node"

                thumbnail = ExtractedVideoThumbnailFile(config.get_storage_path(videos[0].filename))
                self.add_file(thumbnail)
                downloaded.append(thumbnail.process_file())

        except AssertionError as ae:
            config.LOGGER.warning("\tWARNING: Cannot extract thumbnail ({0})".format(ae))

        return downloaded

    def validate(self):
        """ validate: Makes sure video is valid
            Args: None
            Returns: boolean indicating if video is valid
        """
        try:
            assert self.kind == content_kinds.VIDEO, "Assumption Failed: Node should be a video"
            assert self.questions == [], "Assumption Failed: Video should not have questions"
            assert len(self.files) > 0, "Assumption Failed: Video must have at least one video file"

            # Check if there are any .mp4 files
            files_valid = False
            for f in self.files:
                files_valid = files_valid or file_formats.MP4 in f.path
            assert files_valid , "Assumption Failed: Video should have at least one .mp4 file"

            return super(VideoNode, self).validate()
        except AssertionError as ae:
            raise InvalidNodeException("Invalid node ({}): {} - {}".format(ae.args[0], self.title, self.__dict__))


class AudioNode(ContentNode):
    """ Model representing audio content in channel

        Audio can be in either mp3 or wav format

        Attributes:
            id (str): content's original id
            title (str): content's title
            files (str or list): content's associated file(s)
            author (str): who created the content (optional)
            description (str): description of content (optional)
            subtitle (str): path or url to file's subtitles (optional)
            license (str): content's license based on le_utils.constants.licenses (optional)
            thumbnail (str): local path or url to thumbnail image (optional)
    """
<<<<<<< HEAD
    def __init__(self, *args, **kwargs):
        self.kind = content_kinds.AUDIO
        super(AudioNode, self).__init__(*args, **kwargs)
=======
    thumbnail_preset = format_presets.AUDIO_THUMBNAIL
    default_preset = format_presets.AUDIO
    def __init__(self, *args, **kwargs):
        self.kind = content_kinds.AUDIO
        super(Audio, self).__init__(*args, **kwargs)
>>>>>>> 93e0b97b

    def __str__(self):
        metadata = "{0} {1}".format(len(self.files), "file" if len(self.files) == 1 else "files")
        return "{title} ({kind}): {metadata}".format(title=self.title, kind=self.__class__.__name__, metadata=metadata)

    def validate(self):
        """ validate: Makes sure audio is valid
            Args: None
            Returns: boolean indicating if audio is valid
        """
        try:
            assert self.kind == content_kinds.AUDIO, "Assumption Failed: Node should be audio"
            assert self.questions == [], "Assumption Failed: Audio should not have questions"
            assert len(self.files) > 0, "Assumption Failed: Audio should have at least one file"

            # Check if there are any .mp3 or .wav files
            files_valid = False
            for f in self.files:
                files_valid = files_valid or file_formats.MP3  in f.path or file_formats.WAV  in f.path
            assert files_valid, "Assumption Failed: Audio should have at least one .mp3 or .wav file"

            return super(AudioNode, self).validate()
        except AssertionError as ae:
            raise InvalidNodeException("Invalid node ({}): {} - {}".format(ae.args[0], self.title, self.__dict__))


class DocumentNode(ContentNode):
    """ Model representing documents in channel

        Documents must be pdf format

        Attributes:
            id (str): content's original id
            title (str): content's title
            author (str): who created the content (optional)
            description (str): description of content (optional)
            license (str): content's license based on le_utils.constants.licenses (optional)
            thumbnail (str): local path or url to thumbnail image (optional)
    """
<<<<<<< HEAD
    def __init__(self, *args, **kwargs):
        self.kind = content_kinds.DOCUMENT
        super(DocumentNode, self).__init__(*args, **kwargs)
=======
    default_preset = format_presets.DOCUMENT
    thumbnail_preset = format_presets.DOCUMENT_THUMBNAIL
    def __init__(self, *args, **kwargs):
        self.kind = content_kinds.DOCUMENT
        super(Document, self).__init__(*args, **kwargs)
>>>>>>> 93e0b97b

    def __str__(self):
        metadata = "{0} {1}".format(len(self.files), "file" if len(self.files) == 1 else "files")
        return "{title} ({kind}): {metadata}".format(title=self.title, kind=self.__class__.__name__, metadata=metadata)

    def validate(self):
        """ validate: Makes sure document is valid
            Args: None
            Returns: boolean indicating if document is valid
        """
        try:
            assert self.kind == content_kinds.DOCUMENT, "Assumption Failed: Node should be a document"
            assert self.questions == [], "Assumption Failed: Document should not have questions"
            assert len(self.files) > 0, "Assumption Failed: Document should have at least one file"

            # Check if there are any .pdf files
            files_valid = False
            for f in self.files:
                files_valid = files_valid or file_formats.PDF in f.path
            assert files_valid, "Assumption Failed: Document should have at least one .pdf file"

            return super(DocumentNode, self).validate()
        except AssertionError as ae:
            raise InvalidNodeException("Invalid node ({}): {} - {}".format(ae.args[0], self.title, self.__dict__))


class HTML5AppNode(ContentNode):
    """ Model representing a zipped HTML5 application

        The zip file must contain a file called index.html, which will be the first page loaded.
        All links (e.g. href and src) must be relative URLs, pointing to other files in the zip.

        Attributes:
            id (str): content's original id
            title (str): content's title
            files (str or list): content's associated file(s)
            author (str): who created the content (optional)
            description (str): description of content (optional)
            license (str): content's license based on le_utils.constants.licenses (optional)
            thumbnail (str): local path or url to thumbnail image (optional)
    """
    def __init__(self, *args, **kwargs):
        self.kind = content_kinds.HTML5

        super(HTML5AppNode, self).__init__(*args, **kwargs)

    def __str__(self):
        metadata = "{0} {1}".format(len(self.files), "file" if len(self.files) == 1 else "files")
        return "{title} ({kind}): {metadata}".format(title=self.title, kind=self.__class__.__name__, metadata=metadata)

    def validate(self):
        """ validate: Makes sure HTML5 app is valid
            Args: None
            Returns: boolean indicating if HTML5 app is valid
        """
        try:
            assert self.kind == content_kinds.HTML5, "Assumption Failed: Node should be an HTML5 app"
            assert self.questions == [], "Assumption Failed: HTML should not have questions"

            # Check if there are any .zip files
            zip_file_found = False
            for f in self.files:
                if f.path.endswith("." + file_formats.HTML5):
                    zip_file_found = True

                    # make sure index.html exists
                    with zipfile.ZipFile(f.path) as zf:
                        try:
                            info = zf.getinfo('index.html')
                        except KeyError:
                            assert False, "Assumption Failed: HTML zip must have an `index.html` file at topmost level"

            assert zip_file_found, "Assumption Failed: HTML does not have a .zip file attached"

            return super(HTML5AppNode, self).validate()

        except AssertionError as ae:
            raise InvalidNodeException("Invalid node ({}): {} - {}".format(ae.args[0], self.title, self.__dict__))


class ExerciseNode(ContentNode):
    """ Model representing exercises in channel

        Exercises are sets of questions to assess learners'
        understanding of the content

        Attributes:
            id (str): content's original id
            title (str): content's title
            files (str or list): content's associated file(s)
            author (str): who created the content (optional)
            description (str): description of content (optional)
            license (str): content's license based on le_utils.constants.licenses (optional)
            exercise_data ({mastery_model:str, randomize:bool, m:int, n:int}): data on mastery requirements (optional)
            thumbnail (str): local path or url to thumbnail image (optional)
    """
    default_preset = format_presets.EXERCISE
<<<<<<< HEAD
    def __init__(self, id, title, exercise_data=None, **kwargs):
=======
    thumbnail_preset = format_presets.EXERCISE_THUMBNAIL
    def __init__(self, id, title, files, exercise_data=None, **kwargs):
>>>>>>> 93e0b97b
        self.kind = content_kinds.EXERCISE
        self.questions = []

        # Set mastery model defaults if none provided
        exercise_data = {} if exercise_data is None else exercise_data
        exercise_data.update({
            'mastery_model': exercise_data.get('mastery_model') or exercises.M_OF_N,
            'randomize': exercise_data.get('randomize') or True,
        })

<<<<<<< HEAD
        super(ExerciseNode, self).__init__(id, title, questions=self.questions, extra_fields=exercise_data, **kwargs)
=======
        super(Exercise, self).__init__(id, title, questions=self.questions, extra_fields=exercise_data, **kwargs)
>>>>>>> 93e0b97b

    def __str__(self):
        metadata = "{0} {1}".format(len(self.questions), "question" if len(self.questions) == 1 else "questions")
        return "{title} ({kind}): {metadata}".format(title=self.title, kind=self.__class__.__name__, metadata=metadata)

    def add_question(self, question):
        """ add_question: adds question to question list
            Args: question to add to list
            Returns: None
        """
        self.questions += [question]

    def process_files(self):
        """ process_files: goes through question fields and replaces image strings
            Args: None
            Returns: None
        """
        config.LOGGER.info("\t*** Processing images for exercise: {}".format(self.title))
        downloaded = super(ExerciseNode, self).process_files()
        for question in self.questions:
            downloaded += question.process_question()

        # Update mastery model if parameters were not provided
        if self.extra_fields['mastery_model'] == exercises.M_OF_N:
            if 'n' not in self.extra_fields:
                self.extra_fields.update({'n':self.extra_fields.get('m') or max(len(self.questions), 1)})
            if 'm' not in self.extra_fields:
                self.extra_fields.update({'m':self.extra_fields.get('n') or max(len(self.questions), 1)})

<<<<<<< HEAD
        config.LOGGER.info("\t*** Images for {} have been processed".format(self.title))
        return downloaded
=======
    def to_dict(self):
        """ to_dict: puts data in format CC expects
            Args: None
            Returns: dict of node's data
        """
        return {
            "title": self.title,
            "description": self.description,
            "node_id": self.get_node_id().hex,
            "content_id": self.get_content_id().hex,
            "author": self.author,
            "files" : self.files,
            "kind": self.kind,
            "license": self.license,
            "questions": [question.to_dict() for question in self.questions],
            "extra_fields": json.dumps(self.extra_fields),
        }
>>>>>>> 93e0b97b

    def validate(self):
        """ validate: Makes sure exercise is valid
            Args: None
            Returns: boolean indicating if exercise is valid
        """
        try:
            assert self.kind == content_kinds.EXERCISE, "Assumption Failed: Node should be an exercise"
            assert "mastery_model" in self.extra_fields, "Assumption Failed: Exercise must have a mastery model in extra_fields"

            # Check if questions are correct
            questions_valid = True
            for q in self.questions:
                questions_valid = questions_valid and q.validate()
            assert questions_valid, "Assumption Failed: Exercise does not have a question"

            return super(ExerciseNode, self).validate()
        except AssertionError as ae:
            raise InvalidNodeException("Invalid node ({}): {} - {}".format(ae.args[0], self.title, self.__dict__))

<<<<<<< HEAD
=======

class HTML5App(ContentNode):
    """ Model representing a zipped HTML5 application

        The zip file must contain a file called index.html, which will be the first page loaded.
        All links (e.g. href and src) must be relative URLs, pointing to other files in the zip.

        Attributes:
            id (str): content's original id
            title (str): content's title
            files (str or list): content's associated file(s)
            author (str): who created the content (optional)
            description (str): description of content (optional)
            license (str): content's license based on le_utils.constants.licenses (optional)
            thumbnail (str): local path or url to thumbnail image (optional)
    """

    default_preset = format_presets.HTML5_ZIP
    thumbnail_preset = format_presets.HTML5_THUMBNAIL
    def __init__(self, *args, **kwargs):
        self.kind = content_kinds.HTML5

        super(HTML5App, self).__init__(*args, **kwargs)

    def __str__(self):
        return "{title} ({kind})".format(title=self.title, kind=self.__class__.__name__)

    def validate(self):
        """ validate: Makes sure HTML5 app is valid
            Args: None
            Returns: boolean indicating if HTML5 app is valid
        """
        try:
            assert self.kind == content_kinds.HTML5, "Assumption Failed: Node should be an HTML5 app"
            assert self.questions == [], "Assumption Failed: HTML should not have questions"

            # Check if there are any .zip files
            zip_file_found = False
            for f in self.files:
                if f.endswith("." + file_formats.HTML5):
                    zip_file_found = True

                    # make sure index.html exists
                    with zipfile.ZipFile(f) as zf:
                        try:
                            info = zf.getinfo('index.html')
                        except KeyError:
                            assert False, "Assumption Failed: HTML zip must have an `index.html` file at topmost level"

            assert zip_file_found, "Assumption Failed: HTML does not have a .zip file attached"

            return super(HTML5App, self).validate()

        except AssertionError as ae:
            raise InvalidNodeException("Invalid node ({}): {} - {}".format(ae.args[0], self.title, self.__dict__))
>>>>>>> 93e0b97b
<|MERGE_RESOLUTION|>--- conflicted
+++ resolved
@@ -39,13 +39,9 @@
 class Node(object):
     """ Node: model to represent all nodes in the tree """
     def __init__(self):
+        self.children = []
+        self.files = []
         self.parent = None
-        self.children = []
-<<<<<<< HEAD
-        self.files = []
-=======
-        self.parent = None
->>>>>>> 93e0b97b
 
     def __str__(self):
         pass
@@ -146,30 +142,13 @@
         self.source_domain = domain
         self.source_id = channel_id
         self.title = title
-<<<<<<< HEAD
-        self.description = "" if description is None else description
-=======
         self.description = description or ""
-        self.thumbnail = thumbnail
->>>>>>> 93e0b97b
 
         # Add data to be used in next steps
         self.domain_ns = uuid.uuid5(uuid.NAMESPACE_DNS, self.source_domain)
         self.id = uuid.uuid5(self.domain_ns, channel_id)
-<<<<<<< HEAD
 
         super(ChannelNode, self).__init__()
-
-    def get_domain_namespace(self):
-        return self.domain_ns
-
-    def get_content_id(self):
-        return uuid.uuid5(self.domain_ns, self.id.hex)
-=======
->>>>>>> 93e0b97b
-
-    def get_node_id(self):
-        return self.id
 
     def get_domain_namespace(self):
         return self.domain_ns
@@ -203,14 +182,8 @@
             Returns: boolean indicating if channel is valid
         """
         try:
-<<<<<<< HEAD
-            assert isinstance(self.source_domain, str)
-            return super(ChannelNode, self).validate()
-=======
             assert isinstance(self.source_domain, str), "Channel domain must be a string"
-            assert isinstance(self.thumbnail, str) or self.thumbnail is None, "Channel thumbnail must be a string"
             return super(Channel, self).validate()
->>>>>>> 93e0b97b
         except AssertionError as ae:
             raise InvalidNodeException("Invalid channel ({}): {} - {}".format(ae.args[0], self.title, self.__dict__))
 
@@ -228,11 +201,7 @@
             license (str): content's license based on le_utils.constants.licenses (optional)
             thumbnail (str): local path or url to thumbnail image (optional)
     """
-<<<<<<< HEAD
     def __init__(self, id, title, description="", author="", thumbnail=None, license=None, questions=None, extra_fields=None):
-=======
-    def __init__(self, id, title, description="", author="", files=None, thumbnail=None, license=None, questions=None, extra_fields=None):
->>>>>>> 93e0b97b
         # Map parameters to model variables
         assert isinstance(id, str), "id must be a string"
         self.source_id = id
@@ -242,12 +211,7 @@
         self.license = license
 
         # Set files into list format (adding thumbnail if provided)
-<<<<<<< HEAD
         self.files = []
-=======
-        self.files = files or []
-        self.thumbnail = thumbnail
->>>>>>> 93e0b97b
 
         # Set any possible exercise data to standard format
         self.questions = questions or []
@@ -267,11 +231,7 @@
 
     def get_node_id(self):
         assert self.parent, "Parent not found: node id must be calculated based on parent"
-<<<<<<< HEAD
         return uuid.uuid5(self.parent.get_node_id(), self.get_content_id().hex)
-=======
-        return uuid.uuid5(self.parent.get_node_id(), self.get_content_id())
->>>>>>> 93e0b97b
 
     def to_dict(self):
         """ to_dict: puts data in format CC expects
@@ -317,11 +277,7 @@
     """
     def __init__(self, *args, **kwargs):
         self.kind = content_kinds.TOPIC
-<<<<<<< HEAD
         super(TopicNode, self).__init__(*args, **kwargs)
-=======
-        super(Topic, self).__init__(*args, **kwargs)
->>>>>>> 93e0b97b
 
     def __str__(self):
         count = self.count()
@@ -360,29 +316,11 @@
             license (str): content's license based on le_utils.constants.licenses (optional)
             thumbnail (str): local path or url to thumbnail image (optional)
     """
-<<<<<<< HEAD
     def __init__(self, id, title, derive_thumbnail=False, **kwargs):
         self.kind = content_kinds.VIDEO
         self.derive_thumbnail = derive_thumbnail
 
         super(VideoNode, self).__init__(id, title, **kwargs)
-=======
-    default_preset = format_presets.VIDEO_HIGH_RES
-    thumbnail_preset = format_presets.VIDEO_THUMBNAIL
-    def __init__(self, id, title, files, transcode_to_lower_resolutions=False, derive_thumbnail=False, **kwargs):
-        self.kind = content_kinds.VIDEO
-        self.derive_thumbnail = derive_thumbnail
-
-        # If no preset is given, set to default
-        if preset is not None:
-            self.default_preset = preset
-
-        # Transcode video to lower resoution
-        if transcode_to_lower_resolutions:
-            self.transcode_to_lower_resolutions()
-
-        super(Video, self).__init__(id, title, files=files, **kwargs)
->>>>>>> 93e0b97b
 
     def __str__(self):
         metadata = "{0} {1}".format(len(self.files), "file" if len(self.files) == 1 else "files")
@@ -448,17 +386,9 @@
             license (str): content's license based on le_utils.constants.licenses (optional)
             thumbnail (str): local path or url to thumbnail image (optional)
     """
-<<<<<<< HEAD
     def __init__(self, *args, **kwargs):
         self.kind = content_kinds.AUDIO
         super(AudioNode, self).__init__(*args, **kwargs)
-=======
-    thumbnail_preset = format_presets.AUDIO_THUMBNAIL
-    default_preset = format_presets.AUDIO
-    def __init__(self, *args, **kwargs):
-        self.kind = content_kinds.AUDIO
-        super(Audio, self).__init__(*args, **kwargs)
->>>>>>> 93e0b97b
 
     def __str__(self):
         metadata = "{0} {1}".format(len(self.files), "file" if len(self.files) == 1 else "files")
@@ -498,17 +428,9 @@
             license (str): content's license based on le_utils.constants.licenses (optional)
             thumbnail (str): local path or url to thumbnail image (optional)
     """
-<<<<<<< HEAD
     def __init__(self, *args, **kwargs):
         self.kind = content_kinds.DOCUMENT
         super(DocumentNode, self).__init__(*args, **kwargs)
-=======
-    default_preset = format_presets.DOCUMENT
-    thumbnail_preset = format_presets.DOCUMENT_THUMBNAIL
-    def __init__(self, *args, **kwargs):
-        self.kind = content_kinds.DOCUMENT
-        super(Document, self).__init__(*args, **kwargs)
->>>>>>> 93e0b97b
 
     def __str__(self):
         metadata = "{0} {1}".format(len(self.files), "file" if len(self.files) == 1 else "files")
@@ -552,7 +474,6 @@
     """
     def __init__(self, *args, **kwargs):
         self.kind = content_kinds.HTML5
-
         super(HTML5AppNode, self).__init__(*args, **kwargs)
 
     def __str__(self):
@@ -606,12 +527,7 @@
             thumbnail (str): local path or url to thumbnail image (optional)
     """
     default_preset = format_presets.EXERCISE
-<<<<<<< HEAD
     def __init__(self, id, title, exercise_data=None, **kwargs):
-=======
-    thumbnail_preset = format_presets.EXERCISE_THUMBNAIL
-    def __init__(self, id, title, files, exercise_data=None, **kwargs):
->>>>>>> 93e0b97b
         self.kind = content_kinds.EXERCISE
         self.questions = []
 
@@ -622,11 +538,7 @@
             'randomize': exercise_data.get('randomize') or True,
         })
 
-<<<<<<< HEAD
         super(ExerciseNode, self).__init__(id, title, questions=self.questions, extra_fields=exercise_data, **kwargs)
-=======
-        super(Exercise, self).__init__(id, title, questions=self.questions, extra_fields=exercise_data, **kwargs)
->>>>>>> 93e0b97b
 
     def __str__(self):
         metadata = "{0} {1}".format(len(self.questions), "question" if len(self.questions) == 1 else "questions")
@@ -656,28 +568,8 @@
             if 'm' not in self.extra_fields:
                 self.extra_fields.update({'m':self.extra_fields.get('n') or max(len(self.questions), 1)})
 
-<<<<<<< HEAD
         config.LOGGER.info("\t*** Images for {} have been processed".format(self.title))
         return downloaded
-=======
-    def to_dict(self):
-        """ to_dict: puts data in format CC expects
-            Args: None
-            Returns: dict of node's data
-        """
-        return {
-            "title": self.title,
-            "description": self.description,
-            "node_id": self.get_node_id().hex,
-            "content_id": self.get_content_id().hex,
-            "author": self.author,
-            "files" : self.files,
-            "kind": self.kind,
-            "license": self.license,
-            "questions": [question.to_dict() for question in self.questions],
-            "extra_fields": json.dumps(self.extra_fields),
-        }
->>>>>>> 93e0b97b
 
     def validate(self):
         """ validate: Makes sure exercise is valid
@@ -696,63 +588,4 @@
 
             return super(ExerciseNode, self).validate()
         except AssertionError as ae:
-            raise InvalidNodeException("Invalid node ({}): {} - {}".format(ae.args[0], self.title, self.__dict__))
-
-<<<<<<< HEAD
-=======
-
-class HTML5App(ContentNode):
-    """ Model representing a zipped HTML5 application
-
-        The zip file must contain a file called index.html, which will be the first page loaded.
-        All links (e.g. href and src) must be relative URLs, pointing to other files in the zip.
-
-        Attributes:
-            id (str): content's original id
-            title (str): content's title
-            files (str or list): content's associated file(s)
-            author (str): who created the content (optional)
-            description (str): description of content (optional)
-            license (str): content's license based on le_utils.constants.licenses (optional)
-            thumbnail (str): local path or url to thumbnail image (optional)
-    """
-
-    default_preset = format_presets.HTML5_ZIP
-    thumbnail_preset = format_presets.HTML5_THUMBNAIL
-    def __init__(self, *args, **kwargs):
-        self.kind = content_kinds.HTML5
-
-        super(HTML5App, self).__init__(*args, **kwargs)
-
-    def __str__(self):
-        return "{title} ({kind})".format(title=self.title, kind=self.__class__.__name__)
-
-    def validate(self):
-        """ validate: Makes sure HTML5 app is valid
-            Args: None
-            Returns: boolean indicating if HTML5 app is valid
-        """
-        try:
-            assert self.kind == content_kinds.HTML5, "Assumption Failed: Node should be an HTML5 app"
-            assert self.questions == [], "Assumption Failed: HTML should not have questions"
-
-            # Check if there are any .zip files
-            zip_file_found = False
-            for f in self.files:
-                if f.endswith("." + file_formats.HTML5):
-                    zip_file_found = True
-
-                    # make sure index.html exists
-                    with zipfile.ZipFile(f) as zf:
-                        try:
-                            info = zf.getinfo('index.html')
-                        except KeyError:
-                            assert False, "Assumption Failed: HTML zip must have an `index.html` file at topmost level"
-
-            assert zip_file_found, "Assumption Failed: HTML does not have a .zip file attached"
-
-            return super(HTML5App, self).validate()
-
-        except AssertionError as ae:
-            raise InvalidNodeException("Invalid node ({}): {} - {}".format(ae.args[0], self.title, self.__dict__))
->>>>>>> 93e0b97b
+            raise InvalidNodeException("Invalid node ({}): {} - {}".format(ae.args[0], self.title, self.__dict__))