--- conflicted
+++ resolved
@@ -413,16 +413,7 @@
             assert self.kind == content_kinds.VIDEO, "Assumption Failed: Node should be a video"
             assert self.questions == [], "Assumption Failed: Video should not have questions"
             assert len(self.files) > 0, "Assumption Failed: Video must have at least one video file"
-<<<<<<< HEAD
-
-            # Check if there are any .mp4 files if there are video files (other video types don't have paths)
-            files_valid = len(set(filter(lambda f: isinstance(f, VideoFile), self.files))) == 0
-            for f in self.files:
-                files_valid = files_valid or file_formats.MP4 in f.path
-            assert files_valid, "Assumption Failed: Video should have at least one .mp4 file"
-
-=======
->>>>>>> 0327323a
+
             return super(VideoNode, self).validate()
         except AssertionError as ae:
             raise InvalidNodeException("Invalid node ({}): {} - {}".format(ae.args[0], self.title, self.__dict__))
