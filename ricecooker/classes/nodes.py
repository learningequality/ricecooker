--- conflicted
+++ resolved
@@ -647,17 +647,8 @@
             assert self.kind == content_kinds.EXERCISE, "Assumption Failed: Node should be an exercise"
 
             # Check if questions are correct
-<<<<<<< HEAD
-            import pdb; pdb.set_trace()
-            questions_valid = any(lambda q: q.validate())
-
-            for q in self.questions:
-                questions_valid = questions_valid and q.validate()
-            assert questions_valid, "Assumption Failed: Exercise does not have a question"
-=======
             assert any(self.questions), "Assumption Failed: Exercise does not have a question"
             assert all(filter(lambda q: q.validate(), self.questions)), "Assumption Failed: Exercise has invalid question"
->>>>>>> bf5e584d
             return super(ExerciseNode, self).validate()
         except AssertionError as ae:
             raise InvalidNodeException("Invalid node ({}): {} - {}".format(ae.args[0], self.title, self.__dict__))