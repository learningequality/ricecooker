# Node models to represent channel's tree

import uuid
import json
import sys
from le_utils.constants import content_kinds,file_formats, format_presets, licenses, exercises
from ..exceptions import InvalidNodeException, InvalidFormatException
from .licenses import License
from .. import config, __version__

class Node(object):
    """ Node: model to represent all nodes in the tree """
    def __init__(self, title, description=None, thumbnail=None, files=None):
        self.children = []
        self.files = []
        self.parent = None
        self.node_id = None
        self.content_id = None
        self.title = title
        self.description = description or ""
        self.thumbnail = thumbnail

        for f in files or []:
            self.add_file(f)

        # Add thumbnail (create model if it's just a path)
        if isinstance(self.thumbnail, str):
            from .files import ThumbnailFile
            self.thumbnail = ThumbnailFile(path=self.thumbnail)

        if self.thumbnail:
            self.add_file(self.thumbnail)

    def __str__(self):
        count = self.count()
        metadata = "{0} {1}".format(count, "descendant" if count == 1 else "descendants")
        return "{title} ({kind}): {metadata}".format(title=self.title, kind=self.__class__.__name__, metadata=metadata)

    def to_dict(self):
        """ to_dict: puts data in format CC expects
            Args: None
            Returns: dict of channel data
        """
        pass

    def add_child(self, node):
        """ add_child: Adds child node to node
            Args: node to add as child
            Returns: None
        """
        assert isinstance(node, Node), "Child node must be a subclass of Node"
        node.parent = self
        self.children += [node]

    def add_file(self, file_to_add):
        """ add_file: Add to node's associated files
            Args: file_to_add (File): file model to add to node
            Returns: None
        """
        file_to_add.node = self
        self.files.append(file_to_add)

    def process_files(self):
        """ process_files: Process node's files
            Args: None
            Returns: None
        """
        filenames = []
        for f in self.files:
            filenames.append(f.process_file())
        return filenames

    def count(self):
        """ count: get number of nodes in tree
            Args: None
            Returns: int
        """
        total = len(self.children)
        for child in self.children:
            total += child.count()
        return total

    def print_tree(self, indent=2):
        """ print_tree: prints out structure of tree
            Args: indent (int): What level of indentation at which to start printing
            Returns: None
        """
        config.LOGGER.info("{indent}{data}".format(indent="   " * indent, data=str(self)))
        for child in self.children:
            child.print_tree(indent + 1)

    def test_tree(self):
        """ test_tree: validate all nodes in this tree
            Args: None
            Returns: boolean indicating if tree is valid
        """
        self.validate()
        for child in self.children:
            assert child.test_tree()
        return True

    def validate(self):
        """ validate: Makes sure node is valid
            Args: None
            Returns: boolean indicating if node is valid
        """
        from .files import File

        assert self.source_id is not None, "Assumption Failed: Node must have an id"
        assert isinstance(self.title, str), "Assumption Failed: Node title is not a string"
        assert isinstance(self.description, str) or self.description is None, "Assumption Failed: Node description is not a string"
        assert isinstance(self.children, list), "Assumption Failed: Node children is not a list"
        for f in self.files:
            assert isinstance(f, File), "Assumption Failed: files must be file class"
            f.validate()
        return True


class ChannelNode(Node):
    """ Model representing the channel you are creating

        Used to store metadata on channel that is being created

        Attributes:
            source_id (str): channel's unique id
            source_domain (str): who is providing the content (e.g. learningequality.org)
            title (str): name of channel
            description (str): description of the channel (optional)
            thumbnail (str): file path or url of channel's thumbnail (optional)
            files ([<File>]): list of file objects for node (optional)
    """
    kind = "Channel"
    def __init__(self, source_id, source_domain, *args, **kwargs):
        # Map parameters to model variables
        self.source_domain = source_domain
        self.source_id = source_id

        super(ChannelNode, self).__init__(*args, **kwargs)

    def get_domain_namespace(self):
        return uuid.uuid5(uuid.NAMESPACE_DNS, self.source_domain)

    def get_content_id(self):
        return uuid.uuid5(self.get_domain_namespace(), self.get_node_id().hex)

    def get_node_id(self):
        return uuid.uuid5(self.get_domain_namespace(), self.source_id)

    def to_dict(self):
        """ to_dict: puts data in format CC expects
            Args: None
            Returns: dict of channel data
        """
        return {
            "id": self.get_node_id().hex,
            "name": self.title,
            "thumbnail": self.thumbnail.filename if self.thumbnail else None,
            "description": self.description or "",
            "source_domain": self.source_domain,
            "source_id": self.source_id,
            "ricecooker_version": __version__,
        }

    def validate(self):
        """ validate: Makes sure channel is valid
            Args: None
            Returns: boolean indicating if channel is valid
        """
        try:
            assert isinstance(self.source_domain, str), "Channel domain must be a string"
            return super(ChannelNode, self).validate()
        except AssertionError as ae:
            raise InvalidNodeException("Invalid channel ({}): {} - {}".format(ae.args[0], self.title, self.__dict__))


class TreeNode(Node):
    """ Model representing the content nodes in the channel's tree

        Base model for different content node kinds (topic, video, exercise, etc.)

        Attributes:
            source_id (str): content's original id
            title (str): content's title
            license (str or <License>): content's license
            description (str): description of content (optional)
            author (str): who created the content (optional)
            thumbnail (str): local path or url to thumbnail image (optional)
            files ([<File>]): list of file objects for node (optional)
            extra_fields (dict): any additional data needed for node (optional)
            domain_ns (str): who is providing the content (e.g. learningequality.org) (optional)
    """
    def __init__(self, source_id, title, author="", extra_fields=None, domain_ns=None, **kwargs):
        # Map parameters to model variables
        assert isinstance(source_id, str), "source_id must be a string"
        self.source_id = source_id
        self.author = author or ""
        self.domain_ns = domain_ns
        self.questions = self.questions if hasattr(self, 'questions') else [] # Needed for to_dict method
        self.extra_fields = extra_fields or {}

        super(TreeNode, self).__init__(title, **kwargs)

    def get_domain_namespace(self):
        if not self.domain_ns:
            self.domain_ns = self.parent.get_domain_namespace()
        return self.domain_ns

    def get_content_id(self):
        if not self.content_id:
            self.content_id = uuid.uuid5(self.get_domain_namespace(), self.source_id)
        return self.content_id

    def get_node_id(self):
        assert self.parent, "Parent not found: node id must be calculated based on parent"
        if not self.node_id:
            self.node_id = uuid.uuid5(self.parent.get_node_id(), self.get_content_id().hex)
        return self.node_id

    def to_dict(self):
        """ to_dict: puts data in format CC expects
            Args: None
            Returns: dict of channel data
        """
        return {
            "title": self.title,
            "description": self.description,
            "node_id": self.get_node_id().hex,
            "content_id": self.get_content_id().hex,
            "source_domain": self.domain_ns.hex,
            "source_id": self.source_id,
            "author": self.author,
            "files" : [f.to_dict() for f in filter(lambda x: x and x.filename, self.files)], # Filter out failed downloads
            "kind": self.kind,
            "license": None,
            "copyright_holder": "",
            "questions": [],
            "extra_fields": {},
        }

    def validate(self):
        """ validate: Makes sure content node is valid
            Args: None
            Returns: boolean indicating if content node is valid
        """
        assert isinstance(self.author, str) , "Assumption Failed: Author is not a string"
        assert isinstance(self.files, list), "Assumption Failed: Files is not a list"
        assert isinstance(self.questions, list), "Assumption Failed: Questions is not a list"
        assert isinstance(self.extra_fields, dict), "Assumption Failed: Extra fields is not a dict"
        return super(TreeNode, self).validate()


class TopicNode(TreeNode):
    """ Model representing channel topics

        Topic nodes are used to add organization to the channel's content

        Attributes:
            source_id (str): content's original id
            title (str): content's title
            description (str): description of content (optional)
            thumbnail (str): local path or url to thumbnail image (optional)
    """
    kind = content_kinds.TOPIC

    def validate(self):
        """ validate: Makes sure topic is valid
            Args: None
            Returns: boolean indicating if topic is valid
        """
        try:
            assert self.kind == content_kinds.TOPIC, "Assumption Failed: Node is supposed to be a topic"
            return super(TopicNode, self).validate()
        except AssertionError as ae:
            raise InvalidNodeException("Invalid node ({}): {} - {}".format(ae.args[0], self.title, self.__dict__))


class ContentNode(TreeNode):
    """ Model representing the content nodes in the channel's tree

        Base model for different content node kinds (topic, video, exercise, etc.)

        Attributes:
            source_id (str): content's original id
            title (str): content's title
            license (str or <License>): content's license
            description (str): description of content (optional)
            author (str): who created the content (optional)
            thumbnail (str): local path or url to thumbnail image (optional)
            files ([<File>]): list of file objects for node (optional)
            extra_fields (dict): any additional data needed for node (optional)
            domain_ns (str): who is providing the content (e.g. learningequality.org) (optional)
    """
    required_file_format = None

    def __init__(self, source_id, title, license, **kwargs):
        self.set_license(license)
        super(ContentNode, self).__init__(source_id, title, **kwargs)

    def __str__(self):
        metadata = "{0} {1}".format(len(self.files), "file" if len(self.files) == 1 else "files")
        return "{title} ({kind}): {metadata}".format(title=self.title, kind=self.__class__.__name__, metadata=metadata)

    def set_license(self, license):
        # Add license (create model if it's just a path)
        if isinstance(license, str):
            from .licenses import get_license
            license = get_license(license)
        self.license = license

    def validate(self):
        """ validate: Makes sure content node is valid
            Args: None
            Returns: boolean indicating if content node is valid
        """
        assert isinstance(self.license, str) or isinstance(self.license, License), "Assumption Failed: License is not a string or empty"
        if self.required_file_format:
            # Check if there are any .mp4 files
            files_valid = False
            for f in self.files:
                files_valid = files_valid or f.path.endswith(self.required_file_format)
            assert files_valid , "Assumption Failed: Node should have at least one {} file".format(self.required_file_format)
        return super(ContentNode, self).validate()

    def to_dict(self):
        """ to_dict: puts data in format CC expects
            Args: None
            Returns: dict of channel data
        """
        return {
            "title": self.title,
            "description": self.description,
            "node_id": self.get_node_id().hex,
            "content_id": self.get_content_id().hex,
            "author": self.author,
            "files" : [f.to_dict() for f in filter(lambda x: x and x.filename, self.files)], # Filter out failed downloads
            "kind": self.kind,
            "license": self.license.license_id,
            "copyright_holder": self.license.copyright_holder,
            "questions": [question.to_dict() for question in self.questions],
            "extra_fields": json.dumps(self.extra_fields),
        }


class VideoNode(ContentNode):
    """ Model representing videos in channel

        Videos must be mp4 format

        Attributes:
            source_id (str): content's original id
            title (str): content's title
            license (str or <License>): content's license
            author (str): who created the content (optional)
            description (str): description of content (optional)
            derive_thumbnail (bool): indicates whether to derive thumbnail from video (optional)
            thumbnail (str): local path or url to thumbnail image (optional)
            extra_fields (dict): any additional data needed for node (optional)
            domain_ns (str): who is providing the content (e.g. learningequality.org) (optional)
            files ([<File>]): list of file objects for node (optional)
    """
    kind = content_kinds.VIDEO
    required_file_format = file_formats.MP4

    def __init__(self, source_id, title, license, derive_thumbnail=False, **kwargs):
        self.derive_thumbnail = derive_thumbnail
        super(VideoNode, self).__init__(source_id, title, license, **kwargs)

    def process_files(self):
        """ download_files: Download video's files
            Args: None
            Returns: None
        """
        from .files import VideoFile, ThumbnailFile, ExtractedVideoThumbnailFile, YouTubeVideoFile

        downloaded = super(VideoNode, self).process_files()

        # Extract thumbnail if one hasn't been provided and derive_thumbnail is set
        if self.derive_thumbnail and any(f for f in self.files if isinstance(f, ThumbnailFile)):
            videos = list(filter(lambda f: isinstance(f, VideoFile) or isinstance(f, YouTubeVideoFile), self.files))

            if len(videos) > 0 and videos[0].filename:
                thumbnail = ExtractedVideoThumbnailFile(config.get_storage_path(videos[0].filename))
                self.add_file(thumbnail)
                downloaded.append(thumbnail.process_file())
            else:
                config.LOGGER.warning("\tWARNING: Cannot extract thumbnail (No videos found on node {0})".format(self.source_id))
        return downloaded

    def validate(self):
        """ validate: Makes sure video is valid
            Args: None
            Returns: boolean indicating if video is valid
        """
        from .files import VideoFile, WebVideoFile
        try:
            assert self.kind == content_kinds.VIDEO, "Assumption Failed: Node should be a video"
            assert self.questions == [], "Assumption Failed: Video should not have questions"
            assert len(self.files) > 0, "Assumption Failed: Video must have at least one video file"
<<<<<<< HEAD
=======

            # Check if there are any .mp4 files if there are video files (other video types don't have paths)
            assert any(f for f in self.files if isinstance(f, VideoFile) or isinstance(f, WebVideoFile)), "Assumption Failed: Video should have at least one .mp4 file"

>>>>>>> 42efc448
            return super(VideoNode, self).validate()
        except AssertionError as ae:
            raise InvalidNodeException("Invalid node ({}): {} - {}".format(ae.args[0], self.title, self.__dict__))


class AudioNode(ContentNode):
    """ Model representing audio content in channel

        Audio must be in mp3 format

        Attributes:
            source_id (str): content's original id
            title (str): content's title
            license (str or <License>): content's license
            author (str): who created the content (optional)
            description (str): description of content (optional)
            thumbnail (str): local path or url to thumbnail image (optional)
            extra_fields (dict): any additional data needed for node (optional)
            domain_ns (str): who is providing the content (e.g. learningequality.org) (optional)
            files ([<File>]): list of file objects for node (optional)
    """
    kind = content_kinds.AUDIO
    required_file_format = file_formats.MP3

    def validate(self):
        """ validate: Makes sure audio is valid
            Args: None
            Returns: boolean indicating if audio is valid
        """
        try:
            assert self.kind == content_kinds.AUDIO, "Assumption Failed: Node should be audio"
            assert self.questions == [], "Assumption Failed: Audio should not have questions"
            assert len(self.files) > 0, "Assumption Failed: Audio should have at least one file"
            return super(AudioNode, self).validate()
        except AssertionError as ae:
            raise InvalidNodeException("Invalid node ({}): {} - {}".format(ae.args[0], self.title, self.__dict__))


class DocumentNode(ContentNode):
    """ Model representing documents in channel

        Documents must be pdf format

        Attributes:
            source_id (str): content's original id
            title (str): content's title
            license (str or <License>): content's license
            author (str): who created the content (optional)
            description (str): description of content (optional)
            thumbnail (str): local path or url to thumbnail image (optional)
            extra_fields (dict): any additional data needed for node (optional)
            domain_ns (str): who is providing the content (e.g. learningequality.org) (optional)
            files ([<File>]): list of file objects for node (optional)
    """
    kind = content_kinds.DOCUMENT
    required_file_format = file_formats.PDF

    def validate(self):
        """ validate: Makes sure document is valid
            Args: None
            Returns: boolean indicating if document is valid
        """
        try:
            assert self.kind == content_kinds.DOCUMENT, "Assumption Failed: Node should be a document"
            assert self.questions == [], "Assumption Failed: Document should not have questions"
            assert len(self.files) > 0, "Assumption Failed: Document should have at least one file"
            return super(DocumentNode, self).validate()
        except AssertionError as ae:
            raise InvalidNodeException("Invalid node ({}): {} - {}".format(ae.args[0], self.title, self.__dict__))


class HTML5AppNode(ContentNode):
    """ Model representing a zipped HTML5 application

        The zip file must contain a file called index.html, which will be the first page loaded.
        All links (e.g. href and src) must be relative URLs, pointing to other files in the zip.

        Attributes:
            source_id (str): content's original id
            title (str): content's title
            license (str or <License>): content's license
            author (str): who created the content (optional)
            description (str): description of content (optional)
            thumbnail (str): local path or url to thumbnail image (optional)
            extra_fields (dict): any additional data needed for node (optional)
            domain_ns (str): who is providing the content (e.g. learningequality.org) (optional)
            files ([<File>]): list of file objects for node (optional)
    """
    kind = content_kinds.HTML5
    required_file_format = file_formats.HTML5

    def validate(self):
        """ validate: Makes sure HTML5 app is valid
            Args: None
            Returns: boolean indicating if HTML5 app is valid
        """
        try:
            assert self.kind == content_kinds.HTML5, "Assumption Failed: Node should be an HTML5 app"
            assert self.questions == [], "Assumption Failed: HTML should not have questions"
            return super(HTML5AppNode, self).validate()

        except AssertionError as ae:
            raise InvalidNodeException("Invalid node ({}): {} - {}".format(ae.args[0], self.title, self.__dict__))


class ExerciseNode(ContentNode):
    """ Model representing exercises in channel

        Exercises are sets of questions to assess learners'
        understanding of the content

        Attributes:
            source_id (str): content's original id
            title (str): content's title
            license (str or <License>): content's license
            author (str): who created the content (optional)
            description (str): description of content (optional)
            exercise_data ({mastery_model:str, randomize:bool, m:int, n:int}): data on mastery requirements (optional)
            thumbnail (str): local path or url to thumbnail image (optional)
            extra_fields (dict): any additional data needed for node (optional)
            domain_ns (str): who is providing the content (e.g. learningequality.org) (optional)
            questions ([<Question>]): list of question objects for node (optional)
    """
    kind = content_kinds.EXERCISE

    def __init__(self, source_id, title, license, questions=None, exercise_data=None, **kwargs):
        self.questions = questions or []

        # Set mastery model defaults if none provided
        exercise_data = {} if exercise_data is None else exercise_data
        exercise_data.update({
            'mastery_model': exercise_data.get('mastery_model') or exercises.M_OF_N,
            'randomize': exercise_data.get('randomize') or True,
        })

        super(ExerciseNode, self).__init__(source_id, title, license, extra_fields=exercise_data, **kwargs)

    def __str__(self):
        metadata = "{0} {1}".format(len(self.questions), "question" if len(self.questions) == 1 else "questions")
        return "{title} ({kind}): {metadata}".format(title=self.title, kind=self.__class__.__name__, metadata=metadata)

    def add_question(self, question):
        """ add_question: adds question to question list
            Args: question to add to list
            Returns: None
        """
        self.questions += [question]

    def process_files(self):
        """ process_files: goes through question fields and replaces image strings
            Args: None
            Returns: None
        """
        config.LOGGER.info("\t*** Processing images for exercise: {}".format(self.title))
        downloaded = super(ExerciseNode, self).process_files()
        for question in self.questions:
            downloaded += question.process_question()

        # Update mastery model if parameters were not provided
        if self.extra_fields['mastery_model'] == exercises.M_OF_N:
            if 'n' not in self.extra_fields:
                self.extra_fields.update({'n':self.extra_fields.get('m') or max(len(self.questions), 1)})
            if 'm' not in self.extra_fields:
                self.extra_fields.update({'m':self.extra_fields.get('n') or max(len(self.questions), 1)})

        config.LOGGER.info("\t*** Images for {} have been processed".format(self.title))
        return downloaded

    def validate(self):
        """ validate: Makes sure exercise is valid
            Args: None
            Returns: boolean indicating if exercise is valid
        """
        try:
            assert self.kind == content_kinds.EXERCISE, "Assumption Failed: Node should be an exercise"
            assert "mastery_model" in self.extra_fields, "Assumption Failed: Exercise must have a mastery model in extra_fields"

            # Check if questions are correct
            questions_valid = True
            for q in self.questions:
                questions_valid = questions_valid and q.validate()
            assert questions_valid, "Assumption Failed: Exercise does not have a question"
            return super(ExerciseNode, self).validate()
        except AssertionError as ae:
            raise InvalidNodeException("Invalid node ({}): {} - {}".format(ae.args[0], self.title, self.__dict__))<|MERGE_RESOLUTION|>--- conflicted
+++ resolved
@@ -396,13 +396,9 @@
             assert self.kind == content_kinds.VIDEO, "Assumption Failed: Node should be a video"
             assert self.questions == [], "Assumption Failed: Video should not have questions"
             assert len(self.files) > 0, "Assumption Failed: Video must have at least one video file"
-<<<<<<< HEAD
-=======
 
             # Check if there are any .mp4 files if there are video files (other video types don't have paths)
             assert any(f for f in self.files if isinstance(f, VideoFile) or isinstance(f, WebVideoFile)), "Assumption Failed: Video should have at least one .mp4 file"
-
->>>>>>> 42efc448
             return super(VideoNode, self).validate()
         except AssertionError as ae:
             raise InvalidNodeException("Invalid node ({}): {} - {}".format(ae.args[0], self.title, self.__dict__))
