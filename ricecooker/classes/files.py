--- conflicted
+++ resolved
@@ -231,15 +231,9 @@
 
     def validate(self):
         assert self.path, "{} must have a path".format(self.__class__.__name__)
-<<<<<<< HEAD
-        if os.path.splitext(self.path)[1][1:] != "":
-            assert os.path.splitext(self.path)[1][1:] in self.allowed_formats, "{} must have one of the following extensions: {}".format(self.__class__.__name__, self.allowed_formats)
-
-=======
         _basename, ext = os.path.splitext(self.path)
         if ext:
             assert ext.lstrip('.') in self.allowed_formats, "{} must have one of the following extensions: {}".format(self.__class__.__name__, self.allowed_formats)
->>>>>>> a45253c2
 
     def process_file(self):
         try:
@@ -355,15 +349,10 @@
             self.error = str(err)
             config.FAILED_FILES.append(self)
 
-<<<<<<< HEAD
-=======
-
 class YouTubeVideoFile(WebVideoFile):
     def __init__(self, youtube_id, **kwargs):
         super(YouTubeVideoFile, self).__init__('http://www.youtube.com/watch?v={}'.format(youtube_id), **kwargs)
 
-
->>>>>>> a45253c2
 class SubtitleFile(DownloadFile):
     default_ext = file_formats.VTT
     allowed_formats = [file_formats.VTT]
@@ -484,7 +473,6 @@
             FILECACHE.set(key, bytes(filename, "utf-8"))
             return filename
 
-<<<<<<< HEAD
 
 class TiledThumbnailFile(ThumbnailPresetMixin, File):
     allowed_formats = [file_formats.JPG, file_formats.JPEG, file_formats.PNG]
@@ -525,20 +513,10 @@
 
     images = list(map(Image.open, source_images))
     widths, heights = zip(*(i.size for i in images))
-=======
-# VectorizedVideoFile
-# TiledThumbnailFile
-# UniversalSubsSubtitleFile
-# class TiledThumbnailFile(ThumbnailFile):
-#     def __init__(self, sources):
-#         assert len(sources) == 4, "Please provide 4 sources for creating tiled thumbnail"
-#         self.sources = [ThumbnailFile(path=source) if isinstance(source, str) else source for source in sources]
->>>>>>> a45253c2
 
     max_dimension = min(max(widths), max(heights))
     offset = max_dimension / int(root)
 
-<<<<<<< HEAD
     new_im = Image.new('RGB', (max_dimension, max_dimension))
 
     y_offset = 0
@@ -557,8 +535,6 @@
 # VectorizedVideoFile
 # UniversalSubsSubtitleFile
 
-=======
->>>>>>> a45253c2
 # class UniversalSubsSubtitleFile(SubtitleFile):
 #     def __init__(self, us_id, language):
 #         response = sess.get("http://usubs.org/api/{}".format(us_id))
