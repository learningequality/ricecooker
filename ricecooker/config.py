# Settings for rice cooker

import os
import json
import hashlib

WARNING = False
UPDATE = False
VERBOSE = False
COMPRESS = False
TOKEN = "#"
PROGRESS_MANAGER = None
DOWNLOADER = None

# Domain and file store location for uploading to production server
<<<<<<< HEAD
# Domain for uploading to production server
=======
>>>>>>> 593c8804
DOMAIN = os.getenv('CONTENTWORKSHOP_URL', "https://contentworkshop.learningequality.org")
FILE_STORE_LOCATION =  hashlib.md5(DOMAIN.encode('utf-8')).hexdigest()

# URL for authenticating user on Kolibri Studio
AUTHENTICATION_URL = "{domain}/api/internal/authenticate_user_internal"

# URL for getting file diff
FILE_DIFF_URL = "{domain}/api/internal/file_diff"

# URL for uploading files to server
FILE_UPLOAD_URL = "{domain}/api/internal/file_upload"

# URL for creating channel on server
CREATE_CHANNEL_URL = "{domain}/api/internal/create_channel"

# URL for adding nodes to channel
ADD_NODES_URL = "{domain}/api/internal/add_nodes"

# URL for making final changes to channel
FINISH_CHANNEL_URL = "{domain}/api/internal/finish_channel"

# URL to return after channel is created
OPEN_CHANNEL_URL = "{domain}/channels/{channel_id}/edit"

# URL for publishing channel
PUBLISH_CHANNEL_URL = "{domain}/api/internal/publish_channel"

# Folder to store downloaded files
STORAGE_DIRECTORY = "storage"

# Folder to store progress tracking information
RESTORE_DIRECTORY = "restore"

def get_storage_path(filename):
    """ get_storage_path: returns path to storage directory for downloading content
        Args: filename (str): Name of file to store
        Returns: string path to file
    """
    directory = os.path.join(STORAGE_DIRECTORY, filename[0], filename[1])
    # Make storage directory for downloaded files if it doesn't already exist
    if not os.path.exists(directory) :
        os.makedirs(directory)

    return os.path.join(directory, filename)

def authentication_url():
    """ authentication_url: returns url to login to Kolibri Studio
        Args: None
        Returns: string url to authenticate_user_internal endpoint
    """
    return AUTHENTICATION_URL.format(domain=DOMAIN)

def init_file_mapping_store():
    """ init_file_mapping_store: creates log to keep track of downloaded files
        Args: None
        Returns: None
    """
    # Make storage directory for restore files if it doesn't already exist
    path = os.path.join(RESTORE_DIRECTORY, FILE_STORE_LOCATION)
    if not os.path.exists(path):
        os.makedirs(path)

    # Create file mapping json if it doesn't exist
    path = os.path.join(RESTORE_DIRECTORY, "file_restore.json")
    if not os.path.isfile(path):
        open(path, 'a').close()

def get_file_store():
    """ get_file_store: returns path to list of downloaded files
        Args: None
        Returns: string path to list of downloaded files
    """
    return os.path.join(RESTORE_DIRECTORY, "file_restore.json")

def set_file_store(file_store):
    """ set_file_store: saves list of downloaded files
        Args: file_store ([{path: {size:number, preset:str, filename:str, original_filename:str}}]): list of downloaded files in json format
        Returns: None
    """
    with open(get_file_store(), 'w') as storeobj:
        json.dump(file_store, storeobj)

def get_restore_path(filename):
    """ get_restore_path: returns path to directory for restoration points
        Args:
            filename (str): Name of file to store
        Returns: string path to file
    """
    path = os.path.join(RESTORE_DIRECTORY, FILE_STORE_LOCATION)
    return os.path.join(path, filename + '.pickle')


def file_diff_url():
    """ file_diff_url: returns url to get file diff
        Args: None
        Returns: string url to file_diff endpoint
    """
    return FILE_DIFF_URL.format(domain=DOMAIN)

def file_upload_url():
    """ file_upload_url: returns url to upload files
        Args: None
        Returns: string url to file_upload endpoint
    """
    return FILE_UPLOAD_URL.format(domain=DOMAIN)

def create_channel_url():
    """ create_channel_url: returns url to create channel
        Args: None
        Returns: string url to create_channel endpoint
    """
    return CREATE_CHANNEL_URL.format(domain=DOMAIN)

def add_nodes_url():
    """ add_nodes_url: returns url to add nodes to channel
        Args: None
        Returns: string url to add_nodes endpoint
    """
    return ADD_NODES_URL.format(domain=DOMAIN)

def finish_channel_url():
    """ finish_channel_url: returns url to finish uploading a channel
        Args: None
        Returns: string url to finish_channel endpoint
    """
    return FINISH_CHANNEL_URL.format(domain=DOMAIN)

def open_channel_url(channel):
    """ open_channel_url: returns url to uploaded channel
        Args:
            channel (str): channel id of uploaded channel
        Returns: string url to open channel
    """
    return OPEN_CHANNEL_URL.format(domain=DOMAIN, channel_id=channel)

def publish_channel_url():
    """ open_channel_url: returns url to publish channel
        Args: None
        Returns: string url to publish channel
    """
    return PUBLISH_CHANNEL_URL.format(domain=DOMAIN)<|MERGE_RESOLUTION|>--- conflicted
+++ resolved
@@ -13,10 +13,6 @@
 DOWNLOADER = None
 
 # Domain and file store location for uploading to production server
-<<<<<<< HEAD
-# Domain for uploading to production server
-=======
->>>>>>> 593c8804
 DOMAIN = os.getenv('CONTENTWORKSHOP_URL', "https://contentworkshop.learningequality.org")
 FILE_STORE_LOCATION =  hashlib.md5(DOMAIN.encode('utf-8')).hexdigest()
 
