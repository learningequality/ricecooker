"""
Settings and global config values for ricecooker.
"""
import atexit
import hashlib
import logging.config
import os
import requests
from requests_file import FileAdapter
import shutil
import socket
import tempfile



UPDATE = False
COMPRESS = False
THUMBNAILS = False
PUBLISH = False
PROGRESS_MANAGER = None
SUSHI_BAR_CLIENT = None
STAGE = False

# When this is set to true, any failure will raise an error and stop the chef.
# This will likely be set to true in a future version of ricecooker, once
# we can ensure all ricecooker internal functions handle non-fatal errors
# properly.
STRICT = False

# Sometimes chef runs will get stuck indefinitely waiting on data from SSL conn,
# so we add a timeout value as suggested in https://stackoverflow.com/a/30771995
socket.setdefaulttimeout(20)


# Logging is configured globally by calling setup_logging() in the chef's `main`
# Use this as `from ricecooker.config import LOGGER` in your suchichef.py code,
# or use the stanard `logging.getLogger(__name__)` to get a namespaced logger.
LOGGER = logging.getLogger()


# Keep error log when setup_logging is called
_ERROR_LOG = None
_MAIN_LOG = None


def setup_logging(level=logging.INFO, main_log=None, error_log=None, add_loggers=None):
    """
    Set up logging, useful to call from your sushi chef main script

    :param level: Minimum default level for all loggers and handlers
    :param main_log: Main log (typically added in chefs.SushiChef)
    :param error_log: Name of file to log (append) errors in
    :param add_loggers: An iterable of other loggers to configure (['scrapy'])
    """
    global _ERROR_LOG, _MAIN_LOG

    if not error_log:
        error_log = _ERROR_LOG
    else:
        _ERROR_LOG = error_log

    if not main_log:
        main_log = _MAIN_LOG
    else:
        _MAIN_LOG = main_log

    # logging dictconfig for handlers
    handlers = {
        "console": {
            "level": level,
            "class": "logging.StreamHandler",
            "formatter": "colored",
        },
    }
    logger_handlers = ["console"]
    if main_log:
        logger_handlers.append("file")
        handlers["file"] = {
            "level": level,
            "class": "logging.FileHandler",
            "filename": main_log,
            "formatter": "simple_date",
        }
    if error_log:
        logger_handlers.append("error")
        handlers["error"] = {
            "level": logging.WARNING,
            "class": "logging.FileHandler",
            "filename": error_log,
            "formatter": "simple_date",
        }

    # The default configuration of a logger (used in below config)
    default_logger_config = {
        "handlers": logger_handlers,
        "propagate": False,
        "level": level,
    }

    config = {
        'version': 1,
        'disable_existing_loggers': False,
        'formatters': {
            'colored': {
                '()': 'colorlog.ColoredFormatter',
                'format': "%(log_color)s%(levelname)-8s%(reset)s %(blue)s%(message)s"
            },
            "simple_date": {
                "format": "%(levelname)-8s %(asctime)s %(name)s - %(message)s",
                "datefmt": "%Y-%m-%d %H:%M:%S",
            },
        },
        "handlers": handlers,
        "loggers": {
            "": {"handlers": logger_handlers, "level": level},
            "ricecooker": default_logger_config,
        },
    }

    for logger in add_loggers or ():
        config["loggers"][logger] = default_logger_config

    logging.config.dictConfig(config)

    # Silence noisy libraries loggers
    logging.getLogger("requests").setLevel(logging.WARNING)
    logging.getLogger("cachecontrol.controller").setLevel(logging.WARNING)
    logging.getLogger("requests.packages").setLevel(logging.WARNING)
    logging.getLogger("urllib3.util.retry").setLevel(logging.WARNING)
    logging.getLogger("urllib3.connection").setLevel(logging.CRITICAL)
    logging.getLogger("urllib3.connectionpool").setLevel(logging.WARNING)
    logging.getLogger("PIL.PngImagePlugin").setLevel(logging.WARNING)


# Setup default logging. This is required so we have a basic logging setup until
# prope user-confgured logging is configured in `SushiChef.config_logger`.
setup_logging()


# Domain and file store location for uploading to production Studio server
DEFAULT_DOMAIN = "https://api.studio.learningequality.org"
DOMAIN_ENV = os.getenv('STUDIO_URL', None)
if DOMAIN_ENV is None:  # check old ENV varable for backward compatibility
    DOMAIN_ENV = os.getenv('CONTENTWORKSHOP_URL', None)
DOMAIN = DOMAIN_ENV if DOMAIN_ENV else DEFAULT_DOMAIN
if DOMAIN.endswith('/'):
    DOMAIN = DOMAIN.rstrip('/')
FILE_STORE_LOCATION = hashlib.md5(DOMAIN.encode('utf-8')).hexdigest()

# Allow users to choose which phantomjs they use
PHANTOMJS_PATH = os.getenv('PHANTOMJS_PATH', None)

# URL for authenticating user on Kolibri Studio
AUTHENTICATION_URL = "{domain}/api/internal/authenticate_user_internal"

# URL for checking compatible version on Kolibri Studio
VERSION_CHECK_URL = "{domain}/api/internal/check_version"

# URL for getting file diff
FILE_DIFF_URL = "{domain}/api/internal/file_diff"

# URL for uploading files to server
FILE_UPLOAD_URL = "{domain}/api/internal/file_upload"

# URL for creating channel on server
CREATE_CHANNEL_URL = "{domain}/api/internal/create_channel"

# URL for adding nodes to channel
ADD_NODES_URL = "{domain}/api/internal/add_nodes"

# URL for adding nodes to channel from file
ADD_NODES_FROM_FILE_URL = "{domain}/api/internal/api_add_nodes_from_file"

# URL for making final changes to channel
FINISH_CHANNEL_URL = "{domain}/api/internal/finish_channel"

# URL to return after channel is created
OPEN_CHANNEL_URL = "{domain}/channels/{channel_id}/#/{access}"

# URL for publishing channel
PUBLISH_CHANNEL_URL = "{domain}/api/internal/publish_channel"

# Folder to store downloaded files
STORAGE_DIRECTORY = "storage"

# Folder to store progress tracking information
RESTORE_DIRECTORY = "restore"

# Session for communicating to Kolibri Studio
SESSION = requests.Session()

# Cache for filenames
FILECACHE_DIRECTORY = ".ricecookerfilecache"

FAILED_FILES = []

# Session for downloading files
DOWNLOAD_SESSION = requests.Session()
DOWNLOAD_SESSION.mount('file://', FileAdapter())

# Environment variable indicating we should use a proxy for youtube_dl downloads
USEPROXY = False
USEPROXY = True if os.getenv('USEPROXY') is not None or os.getenv('PROXY_LIST') is not None else False

# CSV headers
CSV_HEADERS = [
    'Source ID',
    'Topic Structure',
    'Old Title',
    'New Title',
    'Old Description',
    'New Description',
    'Old Tags',
    'New Tags',
    'Last Modified'
]

# Automatic temporary direcotry cleanup
chef_temp_dir = os.path.join(os.getcwd(), '.ricecooker-temp')

@atexit.register
def delete_temp_dir():
    if os.path.exists(chef_temp_dir):
        LOGGER.info("Deleting chef temp files at {}".format(chef_temp_dir))
        shutil.rmtree(chef_temp_dir)

# While in most cases a chef run will clean up after itself, make sure that if it didn't,
# temp files from the old run are deleted so that they do not accumulate.
delete_temp_dir()

# If tempdir is set already, that means the user has explicitly chosen a location for temp storage
if not tempfile.tempdir:
    os.makedirs(chef_temp_dir)
    LOGGER.info("Setting chef temp dir to {}".format(chef_temp_dir))
    # Store all chef temp files in one dir to avoid issues with temp or even primary storage filling up
    # because of failure by the chef to clean up temp files manually.
    tempfile.tempdir = chef_temp_dir


# Record data about past chef runs in chefdata/ dir
DATA_DIR = 'chefdata'
DATA_FILENAME = 'chef_data.json'
DATA_PATH = os.path.join(DATA_DIR, DATA_FILENAME)
CHEF_DATA_DEFAULT = {
    'current_run': None,
    'runs': [],
    'tree_archives': {
        'previous': None,
        'current': None
    }
}
TREES_DATA_DIR = os.path.join(DATA_DIR, 'trees')


# Character limits based on Kolibri models
TRUNCATE_MSG = "\t\t{kind} {id}: {field} {value} is too long - max {max} characters (truncating)"

MAX_TITLE_LENGTH = 200
MAX_SOURCE_ID_LENGTH = 200
MAX_DESCRIPTION_LENGTH = 400
MAX_TAGLINE_LENGTH = 150
MAX_AUTHOR_LENGTH = 200
MAX_AGGREGATOR_LENGTH = 200
MAX_PROVIDER_LENGTH = 200
MAX_SOURCE_URL_LENGTH = 400
MAX_ORIGINAL_FILENAME_LENGTH = 255
MAX_LICENSE_DESCRIPTION_LENGTH = 400
MAX_COPYRIGHT_HOLDER_LENGTH = 200

MAX_CHAR_LIMITS = {
    "title": {
        "kind": "Node",
        "field": "title",
        "max": MAX_TITLE_LENGTH
    },
    "source_id": {
        "kind": "Node",
        "field": "source_id",
        "max": MAX_SOURCE_ID_LENGTH
    },
    "description": {
        "kind": "Node",
        "field": "description",
        "max": MAX_DESCRIPTION_LENGTH
    },
    "tagline": {
        "kind": "Channel",
        "field": "tagline",
        "max": MAX_TAGLINE_LENGTH
    },
    "author": {
        "kind": "Node",
        "field": "author",
        "max": MAX_AUTHOR_LENGTH
    },
    "question_source_url": {
        "kind": "Question",
        "field": "source url",
        "max": MAX_SOURCE_URL_LENGTH
    },
    "original_filename": {
        "kind": "File",
        "field": "original filename",
        "max": MAX_ORIGINAL_FILENAME_LENGTH
    },
    "file_source_url": {
        "kind": "File",
        "field": "source url",
        "max": MAX_SOURCE_URL_LENGTH
    },
    "license_description": {
        "kind": "License",
        "field": "license description",
        "max": MAX_LICENSE_DESCRIPTION_LENGTH
    },
    "copyright_holder": {
        "kind": "License",
        "field": "copyright holder",
        "max": MAX_COPYRIGHT_HOLDER_LENGTH
    },
    "provider": {
        "kind": "Provider",
        "field": "provider",
        "max": MAX_PROVIDER_LENGTH
    },
    "aggregator": {
        "kind": "Aggregator",
        "field": "aggregator",
        "max": MAX_AGGREGATOR_LENGTH
    },
}


def print_truncate(field, id, value, kind=None):
    limit = MAX_CHAR_LIMITS.get(field)
    LOGGER.warning(TRUNCATE_MSG.format(kind=kind or limit["kind"], id=id, field=limit["field"], value=value, max=limit["max"]))

def get_storage_path(filename):
    """ get_storage_path: returns path to storage directory for downloading content
        Args: filename (str): Name of file to store
        Returns: string path to file
    """
    directory = os.path.join(STORAGE_DIRECTORY, filename[0], filename[1])
    # Make storage directory for downloaded files if it doesn't already exist
    if not os.path.exists(directory):
        os.makedirs(directory)
    return os.path.join(directory, filename)

def authentication_url():
    """ authentication_url: returns url to login to Kolibri Studio
        Args: None
        Returns: string url to authenticate_user_internal endpoint
    """
    return AUTHENTICATION_URL.format(domain=DOMAIN)

def init_file_mapping_store():
    """ init_file_mapping_store: creates log to keep track of downloaded files
        Args: None
        Returns: None
    """
    # Make storage directory for restore files if it doesn't already exist
    path = os.path.join(RESTORE_DIRECTORY, FILE_STORE_LOCATION)
    if not os.path.exists(path):
        os.makedirs(path)

def get_restore_path(filename):
    """ get_restore_path: returns path to directory for restoration points
        Args:
            filename (str): Name of file to store
        Returns: string path to file
    """
    path = os.path.join(RESTORE_DIRECTORY, FILE_STORE_LOCATION)
    if not os.path.exists(path):
        os.makedirs(path)
    return os.path.join(path, filename + '.pickle')


def check_version_url():
    """ check_version_url: returns url to check ricecooker version
        Args: None
        Returns: string url to check version endpoint
    """
    return VERSION_CHECK_URL.format(domain=DOMAIN)


def file_diff_url():
    """ file_diff_url: returns url to get file diff
        Args: None
        Returns: string url to file_diff endpoint
    """
    return FILE_DIFF_URL.format(domain=DOMAIN)

def file_upload_url():
    """ file_upload_url: returns url to upload files
        Args: None
        Returns: string url to file_upload endpoint
    """
    return FILE_UPLOAD_URL.format(domain=DOMAIN)

def create_channel_url():
    """ create_channel_url: returns url to create channel
        Args: None
        Returns: string url to create_channel endpoint
    """
    return CREATE_CHANNEL_URL.format(domain=DOMAIN)

def add_nodes_url():
    """ add_nodes_url: returns url to add nodes to channel
        Args: None
        Returns: string url to add_nodes endpoint
    """
    return ADD_NODES_URL.format(domain=DOMAIN)

def add_nodes_from_file_url():
    """ add_nodes_from_file_url: returns url to add nodes to channel using json file
        Args: None
        Returns: string url to add_nodes endpoint
    """
    return ADD_NODES_FROM_FILE_URL.format(domain=DOMAIN)

def finish_channel_url():
    """ finish_channel_url: returns url to finish uploading a channel
        Args: None
        Returns: string url to finish_channel endpoint
    """
    return FINISH_CHANNEL_URL.format(domain=DOMAIN)

def open_channel_url(channel, staging=False):
    """ open_channel_url: returns url to uploaded channel
        Args:
            channel (str): channel id of uploaded channel
        Returns: string url to open channel
    """
<<<<<<< HEAD
    return OPEN_CHANNEL_URL.format(domain=DOMAIN, channel_id=channel, access='staging' if staging or STAGE else '')
=======
    frontend_domain = DOMAIN.replace("api.", "")  # Don't send them to the API domain for preview / review.
    return OPEN_CHANNEL_URL.format(domain=frontend_domain, channel_id=channel, access='staging' if staging or STAGE else 'edit')
>>>>>>> 0c13e74e

def publish_channel_url():
    """ open_channel_url: returns url to publish channel
        Args: None
        Returns: string url to publish channel
    """
    return PUBLISH_CHANNEL_URL.format(domain=DOMAIN)<|MERGE_RESOLUTION|>--- conflicted
+++ resolved
@@ -431,12 +431,8 @@
             channel (str): channel id of uploaded channel
         Returns: string url to open channel
     """
-<<<<<<< HEAD
-    return OPEN_CHANNEL_URL.format(domain=DOMAIN, channel_id=channel, access='staging' if staging or STAGE else '')
-=======
     frontend_domain = DOMAIN.replace("api.", "")  # Don't send them to the API domain for preview / review.
-    return OPEN_CHANNEL_URL.format(domain=frontend_domain, channel_id=channel, access='staging' if staging or STAGE else 'edit')
->>>>>>> 0c13e74e
+    return OPEN_CHANNEL_URL.format(domain=frontend_domain, channel_id=channel, access='staging' if staging or STAGE else '')
 
 def publish_channel_url():
     """ open_channel_url: returns url to publish channel
