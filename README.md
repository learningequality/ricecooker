# Rice Cooker

A framework for creating channels on [Kolibri Studio](https://contentworkshop.learningequality.org/).


## Installation

* [Install pip](https://pypi.python.org/pypi/pip) if you don't have it already.

* Run `pip install ricecooker`

* You can now reference ricecooker using `import ricecooker` in your .py files


## Using the Rice Cooker

A sample program has been created [here](https://github.com/learningequality/ricecooker/blob/master/ricecooker/sample_program.py)

* **Initializing the Channel**

	In order for the rice cooker to run properly, you must include a `create_channel` method in your target py file
	that returns a Channel model. This function will be responsible for building a tree based on `ricecooker.classes`.

	Start by importing `Channel` from `ricecooker.classes.nodes` and create a Channel model. The Channel model has
	the following fields:

    - channel_id (str): channel's unique id
    - domain (str): who is providing the content (e.g. learningequality.org
    - title (str): name of channel
    - description (str): description of the channel (optional)
    - thumbnail (str): local path or url to image file (optional)

	For example:
	```
	from ricecooker.classes.nodes import Channel

	def construct_channel(args):

	    channel = Channel(
	        domain="learningequality.org",
	        channel_id="rice-channel",
	        title="Rice Channel",
	        thumbnail="http://path/to/some/image.png"
	    )
	    _build_tree(channel, <source tree>) 	# see sample_program.py for example build_tree function

	    return channel
    ```


* **Building the Tree**

	Once your channel is created, you can start adding content. To do this, you will need to convert your data to
	the rice cooker's models. Here are the model types that are available to you:

	- Topic: folders to add hierarchy to the channel's content
    - Video: mp4
    - Audio: mp3 or wav
    - Document: pdf
    - Exercise: assessment-based content with questions
<<<<<<< HEAD
=======
    - HTML5App: zip containing html content (must have `index.html` file at topmost level)
>>>>>>> d018c205

    The `ricecooker.classes.nodes` module has the function `guess_content_kind`, which takes in a file or list of
    files as well as a list of questions (if available) and determines what model best suits those files
    (if no match could be found, an `UnknownContentKindError` will be raised). For example:
    ```
    	>> guess_content_kind([])
    	'topic'
    	>> guess_content_kind(["http://path/to/some/file.mp4"])
    	'video'
    	>> guess_content_kind([], ["Question?"])
    	'exercise'
    ```

    Once you have created the model, add it to a parent node with `<parent-node>.add_child(<child-node>)`


* **Adding Exercises**

	Exercises are special model kinds that have questions used for assessment. In order to set the criteria
	for completing exercises, you must set `exercise_data` to equal a dict containing a mastery_model field
	based on the mastery models provided under `le_utils.constants.exercises`. If no data is provided,
	the rice cooker will default to mastery at 3 of 5 correct. For example:
	```
	node = Exercise(
		exercise_data={'mastery_model': exercises.M_OF_N, 'randomize': True, 'm': 3, 'n': 5},
		...
	)
	```

	To add a question to your exercise, you must first create a question model from `ricecooker.classes.questions`.
	Your program is responsible for determining which question type to create. Here are the available question types:

	- PerseusQuestion: special question type for pre-formatted perseus questions
	- MultipleSelectQuestion: questions that have multiple correct answers (e.g. check all that apply)
	- SingleSelectQuestion: questions that only have one right answer (e.g. radio button questions)
	- InputQuestion: questions that have text-based answers (e.g. fill in the blank)
	- FreeResponseQuestion: questions that require subjective answers (ungraded)

	To set the correct answer(s) for input questions, you must provide an array of all of the accepted answers (`answers [str]`).
	For multiple selection questions, you must provide a list of all of the possible choices as well as an array of the correct
	answers (`all_answers [str]`) and `correct_answers [str]` respectively). For single selection questions, you must provide
	a list of all possible choices as well as the correct answer (`all_answers [str]` and `correct_answer str` respectively).

	To add images to a question's question, answers, or hints, format the image path with `'![](<path/to/some/file.png>)'`

	Once you have created the appropriate question model, add it to an exercise model with `<exercise-node>.add_question(<question>)`

* **Running the Rice Cooker**

	Run `python -m ricecooker uploadchannel [-huv] "<path-to-py-file>" [--debug] [--warn] [--token=<token>] [--resume [--step=<step>] | --reset] [--prompt] [--publish]  [[OPTIONS] ...]`
	- -h (help) will print how to use the rice cooker
	- -v (verbose) will print what the rice cooker is doing
	- -u (update) will force the ricecooker to redownload all files
	- --debug will send data to localhost if you have Kolibri Studio running locally
	- --warn will print out warnings during rice cooking session
	- --token will authorize you to create your channel (found under Kolibri Studio settings page)
	- --resume will resume your previous rice cooking session
	- --step will specify at which step to resume your session
	- --reset will automatically start the rice cooker from the beginning
	- --prompt will prompt you to open your channel once it's been uploaded
	- --publish will automatically publish your channel once it's been uploaded
	- [OPTIONS] any additional keyword arguments you would like to pass to your construct_channel method<|MERGE_RESOLUTION|>--- conflicted
+++ resolved
@@ -58,10 +58,7 @@
     - Audio: mp3 or wav
     - Document: pdf
     - Exercise: assessment-based content with questions
-<<<<<<< HEAD
-=======
     - HTML5App: zip containing html content (must have `index.html` file at topmost level)
->>>>>>> d018c205
 
     The `ricecooker.classes.nodes` module has the function `guess_content_kind`, which takes in a file or list of
     files as well as a list of questions (if available) and determines what model best suits those files
